/**
 * @license
 * Copyright Google Inc. All Rights Reserved.
 *
 * Use of this source code is governed by an MIT-style license that can be
 * found in the LICENSE file at https://angular.io/license
 */
/* eslint-disable no-console */
'use strict';
const debug = require('debug');
const debugLocal = debug('ng:local');
const debugBuildEjs = debug('ng:local:build:ejs');
const debugBuildSchema = debug('ng:local:build:schema');
const debugBuildTs = debug('ng:local:build:ts');

const child_process = require('child_process');
const fs = require('fs');
const path = require('path');
const temp = require('temp');
const ts = require('typescript');

const tmpRoot = temp.mkdirSync('angular-devkit-');

debugLocal('starting bootstrap local');

// This processes any extended configs
const compilerOptions = ts.getParsedCommandLineOfConfigFile(
  path.join(__dirname, '../tsconfig-test.json'),
  { },
  ts.sys,
).options;

let _istanbulRequireHook = null;
if (process.env['CODE_COVERAGE'] || process.argv.indexOf('--code-coverage') !== -1) {
  debugLocal('setup code coverage');
  _istanbulRequireHook = require('./istanbul-local').istanbulRequireHook;
  // async keyword isn't supported by the Esprima version used by Istanbul version used by us.
  // TODO: update istanbul to istanbul-lib-* (see http://istanbul.js.org/) and remove this hack.
  compilerOptions.target = 'es2016';
}


// Check if we need to profile this CLI run.
let profiler = null;
if (process.env['DEVKIT_PROFILING']) {
  debugLocal('setup profiling');
  try {
    profiler = require('v8-profiler-node8');
  } catch (err) {
    throw new Error(`Could not require 'v8-profiler-node8'. You must install it separetely with` +
      `'npm install v8-profiler-node8 --no-save.\n\nOriginal error:\n\n${err}`);
  }

  profiler.startProfiling();

  function exitHandler(options, _err) {
    if (options.cleanup) {
      const cpuProfile = profiler.stopProfiling();
      const profileData = JSON.stringify(cpuProfile);
      const filePath = path.resolve(process.cwd(), process.env.DEVKIT_PROFILING) + '.cpuprofile';

      debugLocal('saving profiling data');
      console.log(`Profiling data saved in "${filePath}": ${profileData.length} bytes`);
      fs.writeFileSync(filePath, profileData);
    }

    if (options.exit) {
      process.exit();
    }
  }

  process.on('exit', exitHandler.bind(null, { cleanup: true }));
  process.on('SIGINT', exitHandler.bind(null, { exit: true }));
  process.on('uncaughtException', exitHandler.bind(null, { exit: true }));
}

if (process.env['DEVKIT_LONG_STACK_TRACE']) {
  debugLocal('setup long stack trace');
  Error.stackTraceLimit = Infinity;
}

global._DevKitIsLocal = true;
global._DevKitRoot = path.resolve(__dirname, '..');


const oldRequireTs = require.extensions['.ts'];
require.extensions['.ts'] = function (m, filename) {
  // If we're in node module, either call the old hook or simply compile the
  // file without transpilation. We do not touch node_modules/**.
  // We do touch `Angular DevK` files anywhere though.
  if (!filename.match(/@angular\/cli\b/) && filename.match(/node_modules/)) {
    if (oldRequireTs) {
      return oldRequireTs(m, filename);
    }
    return m._compile(fs.readFileSync(filename), filename);
  }

  debugBuildTs(filename);

  // Node requires all require hooks to be sync.
  const source = fs.readFileSync(filename).toString();

  try {
    let result = ts.transpile(source, compilerOptions, filename);

    if (_istanbulRequireHook) {
      result = _istanbulRequireHook(result, filename);
    }
    debugBuildTs('done');

    // Send it to node to execute.
    return m._compile(result, filename);
  } catch (err) {
    console.error('Error while running script "' + filename + '":');
    console.error(err.stack);
    throw err;
  }
};


require.extensions['.ejs'] = function (m, filename) {
  debugBuildEjs(filename);

<<<<<<< HEAD
const builtinModules = Object.keys(process.binding('natives'));
=======
  const source = fs.readFileSync(filename).toString();
  const template = require('@angular-devkit/core').template;
  const result = template(source, { sourceURL: filename, sourceMap: true });
>>>>>>> e333450d

  debugBuildEjs('done');
  return m._compile(result.source.replace(/return/, 'module.exports.default = '), filename);
};

const builtinModules = Object.keys(process.binding('natives'));
const packages = require('./packages').packages;
// If we're running locally, meaning npm linked. This is basically "developer mode".
if (!__dirname.match(new RegExp(`\\${path.sep}node_modules\\${path.sep}`))) {

  // We mock the module loader so that we can fake our packages when running locally.
  const Module = require('module');
  const oldLoad = Module._load;
  const oldResolve = Module._resolveFilename;

  Module._resolveFilename = function (request, parent) {
    let resolved = null;
    let exception;
    try {
      resolved = oldResolve.call(this, request, parent);
    } catch (e) {
      exception = e;
    }

    if (request in packages) {
      return packages[request].main;
    } else if (builtinModules.includes(request)) {
      // It's a native Node module.
      return oldResolve.call(this, request, parent);
    } else if (resolved && resolved.match(/[\\\/]node_modules[\\\/]/)) {
      return resolved;
    } else {
      const match = Object.keys(packages).find(pkgName => request.startsWith(pkgName + '/'));
      if (match) {
        const p = path.join(packages[match].root, request.substr(match.length));
        return oldResolve.call(this, p, parent);
      } else if (!resolved) {
        if (exception) {
          throw exception;
        } else {
          return resolved;
        }
      } else {
<<<<<<< HEAD
        if (!builtinModules.includes(request)) {
          try {
            if (isAngularProject) {
              return oldLoad.call(this, resolve.sync(request, { basedir: process.cwd() }), parent);
=======
        // Because loading `.ts` ends up AFTER `.json` in the require() logic, requiring a file that has both `.json`
        // and `.ts` versions will only get the `.json` content (which wouldn't happen if the .ts was compiled to
        // JavaScript). We load `.ts` files first here to avoid this conflict. It's hacky, but so is the rest of this
        // file.
        const maybeTsPath = resolved.endsWith('.json') && resolved.replace(/\.json$/, '.ts');
        if (maybeTsPath && !request.endsWith('.json')) {
          // If the file exists, return its path. If it doesn't, run the quicktype runner on it and return the content.
          if (fs.existsSync(maybeTsPath)) {
            return maybeTsPath;
          } else {
            debugBuildSchema('%s', resolved);

            // This script has the be synchronous, so we spawnSync instead of, say, requiring the runner and calling
            // the method directly.
            const tmpJsonSchemaPath = path.join(tmpRoot, maybeTsPath.replace(/[^0-9a-zA-Z.]/g, '_'));
            try {
              if (!fs.existsSync(tmpJsonSchemaPath)) {
                const quicktypeRunnerPath = path.join(__dirname, '../tools/quicktype_runner.js');
                child_process.spawnSync('node', [quicktypeRunnerPath, resolved, tmpJsonSchemaPath]);
              }

              debugBuildSchema('done');
              return tmpJsonSchemaPath;
            } catch (_) {
              // Just return resolvedPath and let Node deals with it.
              console.log(_);
              process.exit(99);
>>>>>>> e333450d
            }
          }
        }

        return resolved;
      }
    }
  };
}


// Set the resolve hook to allow resolution of packages from a local dev environment.
require('@angular-devkit/core/node/resolve').setResolveHook(function(request, options) {
  try {
    if (request in packages) {
      if (options.resolvePackageJson) {
        return path.join(packages[request].root, 'package.json');
      } else {
        return packages[request].main;
      }
    } else {
      const match = Object.keys(packages).find(function(pkgName) {
        return request.startsWith(pkgName + '/');
      });

      if (match) {
        return path.join(packages[match].root, request.substr(match[0].length));
      } else {
        return null;
      }
    }
  } catch (_) {
    return null;
  }
});<|MERGE_RESOLUTION|>--- conflicted
+++ resolved
@@ -118,16 +118,11 @@
 };
 
 
-require.extensions['.ejs'] = function (m, filename) {
-  debugBuildEjs(filename);
-
-<<<<<<< HEAD
 const builtinModules = Object.keys(process.binding('natives'));
-=======
+
   const source = fs.readFileSync(filename).toString();
   const template = require('@angular-devkit/core').template;
   const result = template(source, { sourceURL: filename, sourceMap: true });
->>>>>>> e333450d
 
   debugBuildEjs('done');
   return m._compile(result.source.replace(/return/, 'module.exports.default = '), filename);
@@ -171,40 +166,10 @@
           return resolved;
         }
       } else {
-<<<<<<< HEAD
         if (!builtinModules.includes(request)) {
           try {
             if (isAngularProject) {
               return oldLoad.call(this, resolve.sync(request, { basedir: process.cwd() }), parent);
-=======
-        // Because loading `.ts` ends up AFTER `.json` in the require() logic, requiring a file that has both `.json`
-        // and `.ts` versions will only get the `.json` content (which wouldn't happen if the .ts was compiled to
-        // JavaScript). We load `.ts` files first here to avoid this conflict. It's hacky, but so is the rest of this
-        // file.
-        const maybeTsPath = resolved.endsWith('.json') && resolved.replace(/\.json$/, '.ts');
-        if (maybeTsPath && !request.endsWith('.json')) {
-          // If the file exists, return its path. If it doesn't, run the quicktype runner on it and return the content.
-          if (fs.existsSync(maybeTsPath)) {
-            return maybeTsPath;
-          } else {
-            debugBuildSchema('%s', resolved);
-
-            // This script has the be synchronous, so we spawnSync instead of, say, requiring the runner and calling
-            // the method directly.
-            const tmpJsonSchemaPath = path.join(tmpRoot, maybeTsPath.replace(/[^0-9a-zA-Z.]/g, '_'));
-            try {
-              if (!fs.existsSync(tmpJsonSchemaPath)) {
-                const quicktypeRunnerPath = path.join(__dirname, '../tools/quicktype_runner.js');
-                child_process.spawnSync('node', [quicktypeRunnerPath, resolved, tmpJsonSchemaPath]);
-              }
-
-              debugBuildSchema('done');
-              return tmpJsonSchemaPath;
-            } catch (_) {
-              // Just return resolvedPath and let Node deals with it.
-              console.log(_);
-              process.exit(99);
->>>>>>> e333450d
             }
           }
         }
