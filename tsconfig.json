{
  "compilerOptions": {
    "declaration": true,
    "module": "commonjs",
    "moduleResolution": "node",
    "noEmitOnError": true,
    "noFallthroughCasesInSwitch": true,
    "noImplicitAny": true,
    "noImplicitThis": true,
<<<<<<< HEAD
    "noUnusedParameters": true,
    "noUnusedLocals": true,
=======
    "noUnusedParameters": false,  // The linter is used for these.
    "noUnusedLocals": false,  // The linter is used for these.
>>>>>>> e333450d
    "outDir": "./dist",
    "rootDir": ".",
    "skipLibCheck": true,
    "strictNullChecks": true,
    "target": "es2018",
    "lib": [
      "es2018"
    ],
    "baseUrl": "",
    "rootDirs": [
      ".",
      "./dist-schema/",
      "./bazel-bin/"
    ],
    "typeRoots": [
      "./node_modules/@types"
    ],
    "types": [
      "node"
    ],
    "paths": {
      "@_/benchmark": [ "./packages/_/benchmark/src/index" ],
      "@angular-devkit/core": [ "./packages/angular_devkit/core/src/index" ],
      "@angular-devkit/core/node": [ "./packages/angular_devkit/core/node/index" ],
      "@angular-devkit/core/node/testing": [ "./packages/angular_devkit/core/node/testing/index" ],
      "@angular-devkit/schematics": [ "./packages/angular_devkit/schematics/src/index" ],
      "@angular-devkit/schematics/tasks": [ "./packages/angular_devkit/schematics/tasks/index" ],
      "@angular-devkit/schematics/tasks/node": [ "./packages/angular_devkit/schematics/tasks/node/index" ],
      "@angular-devkit/schematics/tools": [ "./packages/angular_devkit/schematics/tools/index" ],
      "@angular-devkit/schematics/testing": [ "./packages/angular_devkit/schematics/testing/index" ],
      "@angular-devkit/build-optimizer": [ "./packages/angular_devkit/build_optimizer/src/index" ],
      "@angular-devkit/architect": [ "./packages/angular_devkit/architect/src/index" ],
      "@angular-devkit/architect/testing": [ "./packages/angular_devkit/architect/testing/index" ],
      "@angular-devkit/build-webpack": [ "./packages/angular_devkit/build_webpack/src/index" ],
      "@ngtools/webpack": [ "./packages/ngtools/webpack/src/index" ],
      "@ngtools/webpack/*": [ "./packages/ngtools/webpack/*" ],
      "@schematics/angular": [ "./packages/schematics/angular/index" ]
    }
  },
  "bazelOptions": {
    "suppressTsconfigOverrideWarnings": true
  },
  "exclude": [
    "bazel-*/**/*",
    "dist/**/*",
    "etc/cli.angular.io",
    "node_modules/**/*",
    "packages/_/devkit/**/*files/**/*",
    "packages/schematics/*/*/*files/**/*",
    "tmp/**/*",
    "scripts/patches/**/*",
    "tests/**/*",
    "tools/**/*",
    "benchmark/**/*",
    "etc/api/**/*"
  ]
}<|MERGE_RESOLUTION|>--- conflicted
+++ resolved
@@ -7,13 +7,8 @@
     "noFallthroughCasesInSwitch": true,
     "noImplicitAny": true,
     "noImplicitThis": true,
-<<<<<<< HEAD
     "noUnusedParameters": true,
     "noUnusedLocals": true,
-=======
-    "noUnusedParameters": false,  // The linter is used for these.
-    "noUnusedLocals": false,  // The linter is used for these.
->>>>>>> e333450d
     "outDir": "./dist",
     "rootDir": ".",
     "skipLibCheck": true,
