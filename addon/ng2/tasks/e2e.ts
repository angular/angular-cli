--- conflicted
+++ resolved
@@ -6,11 +6,7 @@
 module.exports = Task.extend({
   run: function () {
     var ui = this.ui;
-<<<<<<< HEAD
     var exitCode = 0;
-=======
-    var exitCode;
->>>>>>> 26eadff8
 
     return new Promise((resolve, reject) => {
       exec(`npm run e2e -- ${this.project.ngConfig.e2e.protractor.config}`, (err, stdout, stderr) => {
@@ -18,20 +14,11 @@
         if (err) {        
           ui.writeLine(stderr);
           ui.writeLine(chalk.red('Some end-to-end tests failed, see above.'));
-<<<<<<< HEAD
-          exitCode = err.code;
-=======
           exitCode = typeof err.code === 'number' ? err.code : 1;
-          reject(exitCode);
->>>>>>> 26eadff8
         } else {
           ui.writeLine(chalk.green('All end-to-end tests pass.'));
-          resolve(exitCode);
         }
-<<<<<<< HEAD
         resolve(exitCode);
-=======
->>>>>>> 26eadff8
       });
     });
   }
