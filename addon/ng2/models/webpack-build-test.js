// this config must be JS so that the karma plugin can load it

const path = require('path');
const webpack = require('webpack');

const getWebpackTestConfig = function(projectRoot, sourceDir) {
  return {
    devtool: 'inline-source-map',
    context: path.resolve(__dirname, './'),
    resolve: {
      extensions: ['', '.ts', '.js'],
      root: path.resolve(projectRoot, `./${sourceDir}`)
    },
    entry: {
      test: path.resolve(projectRoot, `./${sourceDir}/test.ts`)
    },
    output: {
      path: './dist.test',
      filename: '[name].bundle.js'
    },
    module: {
      preLoaders: [
        {
          test: /\.ts$/,
          loader: 'tslint-loader',
          exclude: [
            path.resolve(projectRoot, 'node_modules')
          ]
        },
        {
          test: /\.js$/,
          loader: 'source-map-loader',
          exclude: [
            path.resolve(projectRoot, 'node_modules/rxjs'),
            path.resolve(projectRoot, 'node_modules/@angular')
          ]
        }
      ],
      loaders: [
        {
          test: /\.ts$/,
          loaders: [
            {
              loader: 'awesome-typescript-loader',
              query: {
                tsconfig: path.resolve(projectRoot, `./${sourceDir}/tsconfig.json`),
                module: 'commonjs',
                target: 'es5',
<<<<<<< HEAD
                mapRoot: false,
                sourceMap: false,
                inlineSourceMap: true,
                useForkChecker: true,
                removeComments: true
=======
                useForkChecker: true
>>>>>>> cdebee11
              }
            },
            {
              loader: 'angular2-template-loader'
            }
          ],
          exclude: [/\.e2e\.ts$/]
        },
        { test: /\.json$/, loader: 'json-loader' },
        { test: /\.css$/,  loaders: ['raw-loader', 'postcss-loader'] },
        { test: /\.styl$/, loaders: ['raw-loader', 'postcss-loader', 'stylus-loader'] },
        { test: /\.less$/, loaders: ['raw-loader', 'postcss-loader', 'less-loader'] },
        { test: /\.scss$|\.sass$/, loaders: ['raw-loader', 'postcss-loader', 'sass-loader'] },
        { test: /\.(jpg|png)$/, loader: 'url-loader?limit=128000' },
        { test: /\.html$/, loader: 'raw-loader', exclude: [path.resolve(projectRoot, `./${sourceDir}/index.html`)] }
      ],
      postLoaders: [
        {
          test: /\.(js|ts)$/, loader: 'sourcemap-istanbul-instrumenter-loader',
          exclude: [
            /\.(e2e|spec)\.ts$/,
            /node_modules/
          ],
          query: { 'force-sourcemap': true }
        }
      ]
    },
    plugins: [
      new webpack.SourceMapDevToolPlugin({
        filename: null, // if no value is provided the sourcemap is inlined
        test: /\.(ts|js)($|\?)/i // process .js and .ts files only
      })
    ],
    tslint: {
      emitErrors: false,
      failOnHint: false,
      resourcePath: `./${sourceDir}`
    },
    node: {
      global: 'window',
      process: false,
      crypto: 'empty',
      module: false,
      clearImmediate: false,
      setImmediate: false
    }
  };
}

module.exports.getWebpackTestConfig = getWebpackTestConfig;<|MERGE_RESOLUTION|>--- conflicted
+++ resolved
@@ -46,15 +46,7 @@
                 tsconfig: path.resolve(projectRoot, `./${sourceDir}/tsconfig.json`),
                 module: 'commonjs',
                 target: 'es5',
-<<<<<<< HEAD
-                mapRoot: false,
-                sourceMap: false,
-                inlineSourceMap: true,
-                useForkChecker: true,
-                removeComments: true
-=======
                 useForkChecker: true
->>>>>>> cdebee11
               }
             },
             {
