--- conflicted
+++ resolved
@@ -22,23 +22,15 @@
     }
   };
 
-  // replace the angular-cli preprocessor with webpack
+  // replace the angular-cli preprocessor with webpack+sourcemap
   Object.keys(config.preprocessors)
     .filter((file) => config.preprocessors[file].indexOf('angular-cli') !== -1)
     .map((file) => config.preprocessors[file])
-<<<<<<< HEAD
-    .map((arr) => arr.splice(arr.indexOf('angular-cli'), 1, 'webpack'));
-
-  // replace the angular-cli preprocessor with webpack + sourcemap + coverage
-  Object.keys(config.preprocessors)
-    .filter((file) => config.preprocessors[file].indexOf('angular-cli-coverage') !== -1)
-=======
     .map((arr) => arr.splice(arr.indexOf('angular-cli'), 1, 'webpack', 'sourcemap'));
 
   // replace the angular-cli preprocessor with webpack+sourcemap
   Object.keys(config.preprocessors)
     .filter((file) => config.preprocessors[file].indexOf('angular-cli') !== -1)
->>>>>>> cdebee11
     .map((file) => config.preprocessors[file])
     .map((arr) => arr.splice(arr.indexOf('angular-cli-coverage'), 1, 'webpack', 'sourcemap', 'coverage'));
 }
