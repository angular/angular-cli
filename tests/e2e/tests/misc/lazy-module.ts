--- conflicted
+++ resolved
@@ -6,11 +6,7 @@
 import { isUniversalTest } from '../../utils/utils';
 
 
-<<<<<<< HEAD
-export default function (argv: any) {
-=======
 export default function() {
->>>>>>> 0954788b
   let oldNumberOfFiles = 0;
   if (isUniversalTest()) {
     return Promise.resolve()
