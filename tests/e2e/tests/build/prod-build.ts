import { join } from 'path';
import { isMobileTest, isUniversalTest, getClientDist } from '../../utils/utils';
import { expectFileToExist, expectFileToMatch, expectFileToNotMatch } from '../../utils/fs';
import { ng } from '../../utils/process';
import { expectGitToBeClean } from '../../utils/git';


function mobileOnlyChecks() {
  if (!isMobileTest()) {
    return;
  }

  // Check for mobile-specific features in prod builds.
  return Promise.resolve()
    // Service Worker
    .then(() => expectFileToExist('dist/sw.js'))
    .then(() => expectFileToMatch(
      `${getClientDist()}index.html`,
      /sw-install\.[0-9a-f]{20}\.bundle\.js/
      )
    )

    // App Manifest
    .then(() => expectFileToExist('dist/manifest.webapp'))
    .then(() => expectFileToMatch('dist/index.html',
      '<link rel="manifest" href="/manifest.webapp">'))

    // Icons folder
    .then(() => expectFileToExist('dist/icons'));
}

export default function () {
  // Can't use the `ng` helper because somewhere the environment gets
  // stuck to the first build done
  return ng('build', '--prod')
    .then(() => expectFileToExist(join(process.cwd(), 'dist')))
    // Check for cache busting hash script src
<<<<<<< HEAD
    .then(() => expectFileToMatch(
      `${getClientDist()}index.html`,
      /(main|client)\.[0-9a-f]{20}\.bundle\.js/)
    )
    .then(() => expectFileToMatch(
      `${getClientDist()}index.html`,
      /styles\.[0-9a-f]{32}\.bundle\.css/)
    )
=======
    .then(() => expectFileToMatch('dist/index.html', /main\.[0-9a-f]{20}\.bundle\.js/))
    .then(() => expectFileToMatch('dist/index.html', /styles\.[0-9a-f]{20}\.bundle\.css/))
>>>>>>> 0954788b

    // Check that the process didn't change local files.
    .then(() => expectGitToBeClean())
    .then(() => mobileOnlyChecks())
    .then(() => {
      if (!isUniversalTest()) {
        return;
      }

      return Promise.resolve()
        .then(() => expectFileToExist('dist/server/server.bundle.js'))
        .then(() => {
          expectFileToNotMatch(
            `${getClientDist()}index.html`,
            '<script src="http://localhost:35729/livereload.js?snipver=1"></script>'
          );
        });
    });
}<|MERGE_RESOLUTION|>--- conflicted
+++ resolved
@@ -35,19 +35,14 @@
   return ng('build', '--prod')
     .then(() => expectFileToExist(join(process.cwd(), 'dist')))
     // Check for cache busting hash script src
-<<<<<<< HEAD
     .then(() => expectFileToMatch(
       `${getClientDist()}index.html`,
       /(main|client)\.[0-9a-f]{20}\.bundle\.js/)
     )
     .then(() => expectFileToMatch(
       `${getClientDist()}index.html`,
-      /styles\.[0-9a-f]{32}\.bundle\.css/)
+      /styles\.[0-9a-f]{20}\.bundle\.css/)
     )
-=======
-    .then(() => expectFileToMatch('dist/index.html', /main\.[0-9a-f]{20}\.bundle\.js/))
-    .then(() => expectFileToMatch('dist/index.html', /styles\.[0-9a-f]{20}\.bundle\.css/))
->>>>>>> 0954788b
 
     // Check that the process didn't change local files.
     .then(() => expectGitToBeClean())
