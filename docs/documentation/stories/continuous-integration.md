--- conflicted
+++ resolved
@@ -82,11 +82,6 @@
   build:
     working_directory: ~/my-project
     docker:
-<<<<<<< HEAD
-=======
-      # specify the version you desire here
-      # see https://hub.docker.com/r/circleci/node/tags/
->>>>>>> e333450d
       - image: circleci/node:8-browsers
     steps:
       - checkout
@@ -127,11 +122,7 @@
 language: node_js
 node_js:
   - "8"
-<<<<<<< HEAD
   
-=======
-
->>>>>>> e333450d
 addons:
   apt:
     sources:
