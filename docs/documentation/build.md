--- conflicted
+++ resolved
@@ -82,14 +82,13 @@
 - Replaces `process.env.NODE_ENV` in modules with the `production` value (this is needed for some libraries, like react).
 - Runs UglifyJS on the code.
 
-<<<<<<< HEAD
 ### CSS resources
 
 Resources in CSS, such as images and fonts, will be copied over automatically as part of a build.
 If a resource is less than 10kb it will also be inlined.
 
 You'll see these resources be outputted and fingerprinted at the root of `dist/`.
-=======
+
 ### Service Worker
 
 There is experimental service worker support for production builds available in the CLI.
@@ -103,7 +102,6 @@
 Remember to disable the service worker while developing to avoid stale code.
 
 Note: service worker support is experimental and subject to change.
->>>>>>> cf2352f8
 
 ## Options
 <details>
