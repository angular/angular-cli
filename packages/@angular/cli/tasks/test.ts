const Task = require('../ember-cli/lib/models/task');
import { TestOptions } from '../commands/test';
import * as path from 'path';
import { requireProjectModule } from '../utilities/require-project-module';

export default Task.extend({
  run: function (options: TestOptions) {
    const projectRoot = this.project.root;
    return new Promise((resolve) => {
<<<<<<< HEAD
      const karma = requireDependency(projectRoot, 'karma');
      const karmaConfig = path.join(projectRoot, options.config ||
        this.project.ngConfig.config.test.karma.config);
=======
      const karma = requireProjectModule(projectRoot, 'karma');
      const karmaConfig = path.join(projectRoot, this.project.ngConfig.config.test.karma.config);
>>>>>>> 49177151

      let karmaOptions: any = Object.assign({}, options);

      // Convert browsers from a string to an array
      if (options.browsers) {
        karmaOptions.browsers = options.browsers.split(',');
      }

      karmaOptions.angularCli = {
        codeCoverage: options.codeCoverage,
        sourcemap: options.sourcemap,
        progress: options.progress
      };

      // Assign additional karmaConfig options to the local ngapp config
      karmaOptions.configFile = karmaConfig;

      // :shipit:
      const karmaServer = new karma.Server(karmaOptions, resolve);
      karmaServer.start();
    });
  }
});<|MERGE_RESOLUTION|>--- conflicted
+++ resolved
@@ -7,14 +7,9 @@
   run: function (options: TestOptions) {
     const projectRoot = this.project.root;
     return new Promise((resolve) => {
-<<<<<<< HEAD
       const karma = requireDependency(projectRoot, 'karma');
       const karmaConfig = path.join(projectRoot, options.config ||
         this.project.ngConfig.config.test.karma.config);
-=======
-      const karma = requireProjectModule(projectRoot, 'karma');
-      const karmaConfig = path.join(projectRoot, this.project.ngConfig.config.test.karma.config);
->>>>>>> 49177151
 
       let karmaOptions: any = Object.assign({}, options);
 
