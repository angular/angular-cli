{
  "name": "@angular/cli",
  "version": "6.0.0-beta.8",
  "description": "CLI tool for Angular",
  "main": "lib/cli/index.js",
  "trackingCode": "UA-8594346-19",
  "bin": {
    "ng": "./bin/ng"
  },
  "keywords": [
    "angular",
    "angular-cli",
    "Angular CLI"
  ],
  "repository": {
    "type": "git",
    "url": "https://github.com/angular/angular-cli.git"
  },
  "engines": {
    "node": ">= 8.9.0",
    "npm": ">= 5.5.1"
  },
  "author": "Angular Authors",
  "license": "MIT",
  "bugs": {
    "url": "https://github.com/angular/angular-cli/issues"
  },
  "homepage": "https://github.com/angular/angular-cli",
  "dependencies": {
<<<<<<< HEAD
    "@angular-devkit/architect": "angular/angular-devkit-architect-builds#779e8fc",
    "@angular-devkit/core": "angular/angular-devkit-core-builds#779e8fc",
    "@angular-devkit/schematics": "angular/angular-devkit-schematics-builds#779e8fc",
    "@schematics/angular": "angular/schematics-angular-builds#779e8fc",
    "@schematics/update": "angular/schematics-update-builds#779e8fc",
=======
    "@angular-devkit/architect": "0.0.9",
    "@angular-devkit/core": "0.4.8",
    "@angular-devkit/schematics": "0.4.8",
    "@schematics/angular": "0.4.8",
    "@schematics/update": "0.4.8",
>>>>>>> b85a7dcc
    "ajv": "^6.1.1",
    "chalk": "~2.2.0",
    "common-tags": "^1.3.1",
    "core-object": "^3.1.0",
    "ember-cli-string-utils": "^1.0.0",
    "fs-extra": "^4.0.0",
    "lodash": "^4.11.1",
    "node-modules-path": "^1.0.0",
    "opn": "~5.1.0",
    "resolve": "^1.1.7",
    "rxjs": "^5.5.8",
    "semver": "^5.1.0",
    "silent-error": "^1.0.0",
    "yargs-parser": "^9.0.2"
  }
}<|MERGE_RESOLUTION|>--- conflicted
+++ resolved
@@ -27,19 +27,11 @@
   },
   "homepage": "https://github.com/angular/angular-cli",
   "dependencies": {
-<<<<<<< HEAD
-    "@angular-devkit/architect": "angular/angular-devkit-architect-builds#779e8fc",
-    "@angular-devkit/core": "angular/angular-devkit-core-builds#779e8fc",
-    "@angular-devkit/schematics": "angular/angular-devkit-schematics-builds#779e8fc",
-    "@schematics/angular": "angular/schematics-angular-builds#779e8fc",
-    "@schematics/update": "angular/schematics-update-builds#779e8fc",
-=======
     "@angular-devkit/architect": "0.0.9",
     "@angular-devkit/core": "0.4.8",
     "@angular-devkit/schematics": "0.4.8",
     "@schematics/angular": "0.4.8",
     "@schematics/update": "0.4.8",
->>>>>>> b85a7dcc
     "ajv": "^6.1.1",
     "chalk": "~2.2.0",
     "common-tags": "^1.3.1",
