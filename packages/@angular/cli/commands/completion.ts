--- conflicted
+++ resolved
@@ -102,11 +102,7 @@
       }
 
       if (command.availableOptions && command.availableOptions[0]) {
-<<<<<<< HEAD
-        let opts = extractOptions(command.availableOptions);
-=======
         opts += extractOptions(command.availableOptions);
->>>>>>> 4543be9e
         caseBlock = caseBlock + '    ' + com.sort().join('|') + ') opts="' + opts + '" ;;\n';
       }
     });
