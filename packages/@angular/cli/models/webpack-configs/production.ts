--- conflicted
+++ resolved
@@ -70,15 +70,10 @@
 
     // Load the Webpack plugin for manifest generation and install it.
     const AngularServiceWorkerPlugin = require('@angular/service-worker/build/webpack')
-<<<<<<< HEAD
       .AngularServiceWorkerPlugin;
-    extraPlugins.push(new AngularServiceWorkerPlugin());
-=======
-        .AngularServiceWorkerPlugin;
     extraPlugins.push(new AngularServiceWorkerPlugin({
       baseHref: buildOptions.baseHref || '/',
     }));
->>>>>>> f3644a93
 
     // Copy the worker script into assets.
     const workerContents = fs.readFileSync(workerPath).toString();
