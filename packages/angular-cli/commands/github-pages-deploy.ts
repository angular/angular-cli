--- conflicted
+++ resolved
@@ -1,22 +1,6 @@
 const Command = require('../ember-cli/lib/models/command');
 import { oneLine } from 'common-tags';
 
-<<<<<<< HEAD
-const fsReadDir = <any>denodeify(fs.readdir);
-const fsCopy = <any>denodeify(fse.copy);
-
-interface GithubPagesDeployOptions {
-  message?: string;
-  target?: string;
-  environment?: string;
-  userPage?: boolean;
-  skipBuild?: boolean;
-  ghToken?: string;
-  ghUsername?: string;
-  baseHref?: string;
-  aot?: boolean;
-  vendorChunk?: boolean;
-=======
 export interface GithubPagesDeployOptions {
     message?: string;
     target?: string;
@@ -27,7 +11,8 @@
     ghUsername?: string;
     baseHref?: string;
     customDomain?: string;
->>>>>>> c7839687
+    aot?: boolean;
+    vendorChunk?: boolean;
 }
 
 const githubPagesDeployCommand = Command.extend({
@@ -37,266 +22,6 @@
     Build the test app for production, commit it into a git branch,
     setup GitHub repo and push to it
   `,
-<<<<<<< HEAD
-  works: 'insideProject',
-
-  availableOptions: [
-    {
-      name: 'message',
-      type: String,
-      default: 'new gh-pages version',
-      description: 'The commit message to include with the build, must be wrapped in quotes.'
-    }, {
-      name: 'target',
-      type: String,
-      default: 'production',
-      aliases: ['t', { 'dev': 'development' }, { 'prod': 'production' }]
-    }, {
-      name: 'environment',
-      type: String,
-      default: '',
-      aliases: ['e']
-    }, {
-      name: 'user-page',
-      type: Boolean,
-      default: false,
-      description: 'Deploy as a user/org page'
-    }, {
-      name: 'skip-build',
-      type: Boolean,
-      default: false,
-      description: 'Skip building the project before deploying'
-    }, {
-      name: 'gh-token',
-      type: String,
-      default: '',
-      description: 'Github token'
-    }, {
-      name: 'gh-username',
-      type: String,
-      default: '',
-      description: 'Github username'
-    }, {
-      name: 'base-href',
-      type: String,
-      default: null,
-      aliases: ['bh']
-    }, {
-      name: 'aot',
-      type: Boolean,
-      default: false
-    }, {
-      name: 'vendor-chunk',
-      type: Boolean,
-      default: false
-    }
-  ],
-
-  run: function(options: GithubPagesDeployOptions, rawArgs: string[]) {
-    const ui = this.ui;
-    const root = this.project.root;
-    const execOptions = {
-      cwd: root
-    };
-
-    if (options.environment === '') {
-      if (options.target === 'development') {
-        options.environment = 'dev';
-      }
-      if (options.target === 'production') {
-        options.environment = 'prod';
-      }
-    }
-
-    const projectName = this.project.pkg.name;
-
-    const outDir = CliConfig.fromProject().config.apps[0].outDir;
-    const indexFilename = CliConfig.fromProject().config.apps[0].index;
-
-    let ghPagesBranch = 'gh-pages';
-    let destinationBranch = options.userPage ? 'master' : ghPagesBranch;
-    let initialBranch: string;
-    let branchErrMsg = ' You might also need to return to the initial branch manually.';
-
-    // declared here so that tests can stub exec
-    const execPromise = <(cmd: string, options?: any) => Promise<string>>denodeify(exec);
-
-    const buildTask = new WebpackBuild({
-      ui: this.ui,
-      analytics: this.analytics,
-      cliProject: this.project,
-      target: options.target,
-      environment: options.environment,
-      outputPath: outDir
-    });
-
-    /**
-     * BaseHref tag setting logic:
-     * First, use --base-href flag value if provided.
-     * Else if --user-page is true, then keep baseHref default as declared in index.html.
-     * Otherwise auto-replace with `/${projectName}/`.
-     */
-    const baseHref = options.baseHref || (options.userPage ? null : `/${projectName}/`);
-
-    const buildOptions = {
-      target: options.target,
-      environment: options.environment,
-      outputPath: outDir,
-      baseHref: baseHref,
-    };
-
-    const createGithubRepoTask = new CreateGithubRepo({
-      ui: this.ui,
-      analytics: this.analytics,
-      project: this.project
-    });
-
-    const createGithubRepoOptions = {
-      projectName,
-      ghUsername: options.ghUsername,
-      ghToken: options.ghToken
-    };
-
-    return checkForPendingChanges()
-      .then(build)
-      .then(saveStartingBranchName)
-      .then(createGitHubRepoIfNeeded)
-      .then(checkoutGhPages)
-      .then(cleanGhPagesBranch)
-      .then(copyFiles)
-      .then(createNotFoundPage)
-      .then(addAndCommit)
-      .then(returnStartingBranch)
-      .then(pushToGitRepo)
-      .then(printProjectUrl)
-      .catch(failGracefully);
-
-    function checkForPendingChanges() {
-      return execPromise('git status --porcelain')
-        .then((stdout: string) => {
-          if (/\w+/m.test(stdout)) {
-            let msg = 'Uncommitted file changes found! Please commit all changes before deploying.';
-            return Promise.reject(new SilentError(msg));
-          }
-        });
-    }
-
-    function build() {
-      if (options.skipBuild) { return Promise.resolve(); }
-      return buildTask.run(buildOptions);
-    }
-
-    function saveStartingBranchName() {
-      return execPromise('git rev-parse --abbrev-ref HEAD')
-        .then((stdout: string) => initialBranch = stdout.replace(/\s/g, ''));
-    }
-
-    function createGitHubRepoIfNeeded() {
-      return execPromise('git remote -v')
-        .then(function(stdout) {
-          if (!/origin\s+(https:\/\/|git@)github\.com/m.test(stdout)) {
-            return createGithubRepoTask.run(createGithubRepoOptions)
-              .then(() => {
-                // only push starting branch if it's not the destinationBranch
-                // this happens commonly when using github user pages, since
-                // they require the destination branch to be 'master'
-                if (destinationBranch !== initialBranch) {
-                  execPromise(`git push -u origin ${initialBranch}`);
-                }
-              });
-          }
-        });
-    }
-
-    function checkoutGhPages() {
-      return execPromise(`git checkout ${ghPagesBranch}`)
-        .catch(createGhPagesBranch);
-    }
-
-    function createGhPagesBranch() {
-      return execPromise(`git checkout --orphan ${ghPagesBranch}`)
-        .then(() => execPromise('git rm --cached -r .', execOptions))
-        .then(() => execPromise('git add .gitignore', execOptions))
-        .then(() => execPromise('git clean -f -d', execOptions))
-        .then(() => execPromise(`git commit -m \"initial ${ghPagesBranch} commit\"`));
-    }
-
-    function cleanGhPagesBranch() {
-      return execPromise('git ls-files')
-        .then(function(stdout) {
-          let files = '';
-          stdout.split(/\n/).forEach(function(f) {
-            // skip .gitignore & 404.html
-            if (( f != '') && (f != '.gitignore') && (f != '404.html')) {
-              files = files.concat(`"${f}" `);
-            }
-          });
-          return execPromise(`git rm -r ${files}`)
-            .catch(() => {
-              // Ignoring errors when trying to erase files.
-            });
-        });
-    }
-
-    function copyFiles() {
-      return fsReadDir(outDir)
-        .then((files: string[]) => Promise.all(files.map((file) => {
-          if (file === '.gitignore') {
-            // don't overwrite the .gitignore file
-            return Promise.resolve();
-          }
-          return fsCopy(path.join(outDir, file), path.join('.', file));
-        })));
-    }
-
-    function createNotFoundPage() {
-      const indexHtml = path.join(root, indexFilename);
-      const notFoundPage = path.join(root, '404.html');
-      return fsCopy(indexHtml, notFoundPage);
-    }
-
-    function addAndCommit() {
-      return execPromise('git add .', execOptions)
-        .then(() => execPromise(`git commit -m "${options.message}"`))
-        .catch(() => {
-          let msg = 'No changes found. Deployment skipped.';
-          return returnStartingBranch()
-            .then(() => Promise.reject(new SilentError(msg)))
-            .catch(() => Promise.reject(new SilentError(msg.concat(branchErrMsg))));
-        });
-    }
-
-    function returnStartingBranch() {
-      return execPromise(`git checkout ${initialBranch}`);
-    }
-
-    function pushToGitRepo() {
-      return execPromise(`git push origin ${ghPagesBranch}:${destinationBranch}`)
-        .catch((err) => returnStartingBranch()
-          .catch(() => Promise.reject(err) ));
-    }
-
-    function printProjectUrl() {
-      return execPromise('git remote -v')
-        .then((stdout) => {
-          let match = stdout.match(/origin\s+(?:https:\/\/|git@)github\.com(?:\:|\/)([^\/]+)/m);
-          let userName = match[1].toLowerCase();
-          let url = `https://${userName}.github.io/${options.userPage ? '' : (baseHref + '/')}`;
-          ui.writeLine(chalk.green(`Deployed! Visit ${url}`));
-          ui.writeLine('Github pages might take a few minutes to show the deployed site.');
-        });
-    }
-
-    function failGracefully(error: Error) {
-      if (error && (/git clean/.test(error.message) || /Permission denied/.test(error.message))) {
-        ui.writeLine(error.message);
-        let msg = 'There was a permissions error during git file operations, ' +
-          'please close any open project files/folders and try again.';
-        return Promise.reject(new SilentError(msg.concat(branchErrMsg)));
-      } else {
-        return Promise.reject(error);
-      }
-=======
     works: 'insideProject',
 
     availableOptions: [
@@ -346,11 +71,18 @@
             default: null,
             aliases: ['cd'],
             description: 'Custom domain for Github Pages'
+        }, {
+            name: 'aot',
+            type: Boolean,
+            default: false,
+        }, {
+            name: 'vendor-chunk',
+            type: Boolean,
+            default: false,
         }],
 
     run: function(options: GithubPagesDeployOptions, rawArgs: string[]) {
         return require('./github-pages-deploy.run').default.call(this, options, rawArgs);
->>>>>>> c7839687
     }
 });
 
