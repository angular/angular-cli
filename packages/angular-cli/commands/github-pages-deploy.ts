const Command = require('../ember-cli/lib/models/command');
import { oneLine } from 'common-tags';

export interface GithubPagesDeployOptions {
    message?: string;
    target?: string;
    environment?: string;
    userPage?: boolean;
    skipBuild?: boolean;
    ghToken?: string;
    ghUsername?: string;
    baseHref?: string;
}

const githubPagesDeployCommand = Command.extend({
    name: 'github-pages:deploy',
    aliases: ['gh-pages:deploy'],
    description: oneLine`
    Build the test app for production, commit it into a git branch,
    setup GitHub repo and push to it
  `,
    works: 'insideProject',

<<<<<<< HEAD
  availableOptions: [
    {
      name: 'message',
      type: String,
      default: 'new gh-pages version',
      description: 'The commit message to include with the build, must be wrapped in quotes.'
    }, {
      name: 'target',
      type: String,
      default: 'production',
      aliases: ['t', { 'dev': 'development' }, { 'prod': 'production' }]
    }, {
      name: 'environment',
      type: String,
      default: '',
      aliases: ['e']
    }, {
      name: 'user-page',
      type: Boolean,
      default: false,
      description: 'Deploy as a user/org page'
    }, {
      name: 'skip-build',
      type: Boolean,
      default: false,
      description: 'Skip building the project before deploying'
    }, {
      name: 'gh-token',
      type: String,
      default: '',
      description: 'GitHub token'
    }, {
      name: 'gh-username',
      type: String,
      default: '',
      description: 'GitHub username'
    }, {
      name: 'base-href',
      type: String,
      default: null,
      aliases: ['bh']
    }],
=======
    availableOptions: [
        {
            name: 'message',
            type: String,
            default: 'new gh-pages version',
            description: 'The commit message to include with the build, must be wrapped in quotes.'
        }, {
            name: 'target',
            type: String,
            default: 'production',
            aliases: ['t', { 'dev': 'development' }, { 'prod': 'production' }]
        }, {
            name: 'environment',
            type: String,
            default: '',
            aliases: ['e']
        }, {
            name: 'user-page',
            type: Boolean,
            default: false,
            description: 'Deploy as a user/org page'
        }, {
            name: 'skip-build',
            type: Boolean,
            default: false,
            description: 'Skip building the project before deploying'
        }, {
            name: 'gh-token',
            type: String,
            default: '',
            description: 'Github token'
        }, {
            name: 'gh-username',
            type: String,
            default: '',
            description: 'Github username'
        }, {
            name: 'base-href',
            type: String,
            default: null,
            aliases: ['bh']
        }],
>>>>>>> 37d93a02

    run: function(options: GithubPagesDeployOptions, rawArgs: string[]) {
        return require('./github-pages-deploy.run').default.call(this, options, rawArgs);
    }
});


export default githubPagesDeployCommand;<|MERGE_RESOLUTION|>--- conflicted
+++ resolved
@@ -21,50 +21,6 @@
   `,
     works: 'insideProject',
 
-<<<<<<< HEAD
-  availableOptions: [
-    {
-      name: 'message',
-      type: String,
-      default: 'new gh-pages version',
-      description: 'The commit message to include with the build, must be wrapped in quotes.'
-    }, {
-      name: 'target',
-      type: String,
-      default: 'production',
-      aliases: ['t', { 'dev': 'development' }, { 'prod': 'production' }]
-    }, {
-      name: 'environment',
-      type: String,
-      default: '',
-      aliases: ['e']
-    }, {
-      name: 'user-page',
-      type: Boolean,
-      default: false,
-      description: 'Deploy as a user/org page'
-    }, {
-      name: 'skip-build',
-      type: Boolean,
-      default: false,
-      description: 'Skip building the project before deploying'
-    }, {
-      name: 'gh-token',
-      type: String,
-      default: '',
-      description: 'GitHub token'
-    }, {
-      name: 'gh-username',
-      type: String,
-      default: '',
-      description: 'GitHub username'
-    }, {
-      name: 'base-href',
-      type: String,
-      default: null,
-      aliases: ['bh']
-    }],
-=======
     availableOptions: [
         {
             name: 'message',
@@ -95,19 +51,18 @@
             name: 'gh-token',
             type: String,
             default: '',
-            description: 'Github token'
+            description: 'GitHub token'
         }, {
             name: 'gh-username',
             type: String,
             default: '',
-            description: 'Github username'
+            description: 'GitHub username'
         }, {
             name: 'base-href',
             type: String,
             default: null,
             aliases: ['bh']
         }],
->>>>>>> 37d93a02
 
     run: function(options: GithubPagesDeployOptions, rawArgs: string[]) {
         return require('./github-pages-deploy.run').default.call(this, options, rawArgs);
