--- conflicted
+++ resolved
@@ -30,11 +30,8 @@
   i18nFile?: string;
   i18nFormat?: string;
   locale?: string;
-<<<<<<< HEAD
+  extractCss?: boolean | null;
   public?: string;
-=======
-  extractCss?: boolean | null;
->>>>>>> 4ee90cdc
 }
 
 const ServeCommand = Command.extend({
@@ -109,16 +106,14 @@
     { name: 'i18n-file',       type: String, default: null },
     { name: 'i18n-format',     type: String, default: null },
     { name: 'locale',         type: String, default: null },
-<<<<<<< HEAD
+    { name: 'extract-css',    type: Boolean, default: null }
+    { name: 'locale',         type: String, default: null },
     {
       name: 'public',
       type: String,
       default: '',
       description: 'Websocket client URL for webpack-dev-server inline client'
     }
-=======
-    { name: 'extract-css',    type: Boolean, default: null }
->>>>>>> 4ee90cdc
   ],
 
   run: function(commandOptions: ServeTaskOptions) {
