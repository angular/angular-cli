const path = require('path');
const chalk = require('chalk');
const Blueprint = require('../../ember-cli/lib/models/blueprint');
const dynamicPathParser = require('../../utilities/dynamic-path-parser');
const findParentModule = require('../../utilities/find-parent-module').default;
const getFiles = Blueprint.prototype.files;
const stringUtils = require('ember-cli-string-utils');
const astUtils = require('../../utilities/ast-utils');
const NodeHost = require('@angular-cli/ast-tools').NodeHost;

module.exports = {
  description: '',

  availableOptions: [
    { name: 'flat', type: Boolean, default: false },
    { name: 'inline-template', type: Boolean, aliases: ['it'] },
    { name: 'inline-style', type: Boolean, aliases: ['is'] },
    { name: 'prefix', type: Boolean, default: true },
    { name: 'spec', type: Boolean },
    { name: 'view-encapsulation', type: String, aliases: ['ve'] },
    { name: 'change-detection', type: String, aliases: ['cd'] },
    { name: 'skip-import', type: Boolean, default: false }
  ],

<<<<<<< HEAD
  beforeInstall: function () {
=======
  beforeInstall: function(options) {
>>>>>>> 6f9d2c1b
    try {
      this.modulePaths = findParentModule(this.project, this.dynamicPath.dir);
    } catch(e) {
      if (!options.skipImport) {
        throw `Error locating module for declaration\n\t${e}`;
      }
    }
  },

  normalizeEntityName: function (entityName) {
    var parsedPath = dynamicPathParser(this.project, entityName);

    this.dynamicPath = parsedPath;

    var defaultPrefix = '';
    if (this.project.ngConfig &&
        this.project.ngConfig.apps[0] &&
        this.project.ngConfig.apps[0].prefix) {
      defaultPrefix = this.project.ngConfig.apps[0].prefix + '-';
    }
    var prefix = this.options.prefix ? defaultPrefix : '';
    this.selector = stringUtils.dasherize(prefix + parsedPath.name);

    if (this.selector.indexOf('-') === -1) {
      this._writeStatusToUI(chalk.yellow, 'WARNING', 'selectors should contain a dash');
    }

    return parsedPath.name;
  },

  locals: function (options) {
    this.styleExt = 'css';
    if (this.project.ngConfig &&
        this.project.ngConfig.defaults &&
        this.project.ngConfig.defaults.styleExt) {
      this.styleExt = this.project.ngConfig.defaults.styleExt;
    }

    options.inlineStyle = options.inlineStyle !== undefined ?
      options.inlineStyle :
      this.project.ngConfigObj.get('defaults.inline.style');

    options.inlineTemplate = options.inlineTemplate !== undefined ?
      options.inlineTemplate :
      this.project.ngConfigObj.get('defaults.inline.template');

    options.spec = options.spec !== undefined ?
      options.spec :
      this.project.ngConfigObj.get('defaults.spec.component');

    options.viewEncapsulation = options.viewEncapsulation !== undefined ?
      options.viewEncapsulation :
      this.project.ngConfigObj.get('defaults.viewEncapsulation');

    options.changeDetection = options.changeDetection !== undefined ?
      options.changeDetection :
      this.project.ngConfigObj.get('defaults.changeDetection');

    return {
      dynamicPath: this.dynamicPath.dir.replace(this.dynamicPath.appRoot, ''),
      flat: options.flat,
      spec: options.spec,
      inlineTemplate: options.inlineTemplate,
      inlineStyle: options.inlineStyle,
      route: options.route,
      isAppComponent: !!options.isAppComponent,
      selector: this.selector,
      styleExt: this.styleExt,
      viewEncapsulation: options.viewEncapsulation,
      changeDetection: options.changeDetection
    };
  },

  files: function() {
    var fileList = getFiles.call(this);

    if (this.options && this.options.inlineTemplate) {
      fileList = fileList.filter(p => p.indexOf('.html') < 0);
    }
    if (this.options && this.options.inlineStyle) {
      fileList = fileList.filter(p => p.indexOf('.__styleext__') < 0);
    }
    if (this.options && !this.options.spec) {
      fileList = fileList.filter(p => p.indexOf('__name__.component.spec.ts') < 0);
    }

    return fileList;
  },

  fileMapTokens: function (options) {
    // Return custom template variables here.
    return {
      __path__: () => {
        var dir = this.dynamicPath.dir;
        if (!options.locals.flat) {
          dir += path.sep + options.dasherizedModuleName;
        }
        var srcDir = this.project.ngConfig.apps[0].root;
        this.appDir = dir.substr(dir.indexOf(srcDir) + srcDir.length);
        this.generatePath = dir;
        return dir;
      },
      __styleext__: () => {
        return this.styleExt;
      }
    };
  },

  afterInstall: function (options) {
    if (options.dryRun) {
      return;
    }

    const returns = [];
    const className = stringUtils.classify(`${options.entity.name}Component`);
    const fileName = stringUtils.dasherize(`${options.entity.name}.component`);

<<<<<<< HEAD
    this.modulePaths.forEach((pathToModule) => {
      const componentDir = path.relative(path.dirname(pathToModule), this.generatePath);
      const importPath = componentDir ? `./${componentDir}/${fileName}` : `./${fileName}`;

      if (!options['skip-import']) {
        returns.push(
          astUtils.addDeclarationToModule(pathToModule, className, importPath)
            .then(change => change.apply(NodeHost)));
      }
    });
=======
    if (!options.skipImport) {
      returns.push(
        astUtils.addDeclarationToModule(this.pathToModule, className, importPath)
          .then(change => change.apply(NodeHost)));
    }
>>>>>>> 6f9d2c1b

    return Promise.all(returns);
  }
};<|MERGE_RESOLUTION|>--- conflicted
+++ resolved
@@ -22,11 +22,7 @@
     { name: 'skip-import', type: Boolean, default: false }
   ],
 
-<<<<<<< HEAD
-  beforeInstall: function () {
-=======
   beforeInstall: function(options) {
->>>>>>> 6f9d2c1b
     try {
       this.modulePaths = findParentModule(this.project, this.dynamicPath.dir);
     } catch(e) {
@@ -144,24 +140,16 @@
     const className = stringUtils.classify(`${options.entity.name}Component`);
     const fileName = stringUtils.dasherize(`${options.entity.name}.component`);
 
-<<<<<<< HEAD
     this.modulePaths.forEach((pathToModule) => {
       const componentDir = path.relative(path.dirname(pathToModule), this.generatePath);
       const importPath = componentDir ? `./${componentDir}/${fileName}` : `./${fileName}`;
 
-      if (!options['skip-import']) {
+      if (!options.skipImport) {
         returns.push(
           astUtils.addDeclarationToModule(pathToModule, className, importPath)
             .then(change => change.apply(NodeHost)));
       }
     });
-=======
-    if (!options.skipImport) {
-      returns.push(
-        astUtils.addDeclarationToModule(this.pathToModule, className, importPath)
-          .then(change => change.apply(NodeHost)));
-    }
->>>>>>> 6f9d2c1b
 
     return Promise.all(returns);
   }
