{
  "name": "<%= htmlComponentName %>",
  "version": "0.0.0",
  "license": "MIT",
  "angular-cli": {},
  "scripts": {
    "start": "ng serve",
    "lint": "tslint \"<%= sourceDir %>/**/*.ts\"",
    "test": "ng test",
    "pree2e": "webdriver-manager update",
    "e2e": "protractor"
  },
  "private": true,
<<<<<<< HEAD
  "dependencies": {<% if(!universal) { %>
    "@angular/common": "~2.1.0",
    "@angular/compiler": "~2.1.0",
    "@angular/core": "~2.1.0",
    "@angular/forms": "~2.1.0",
    "@angular/http": "~2.1.0",
    "@angular/platform-browser": "~2.1.0",
    "@angular/platform-browser-dynamic": "~2.1.0",
    "@angular/router": "~3.1.0",<% } %><% if(universal) { %>
    "@angular/common": "2.1.0",
    "@angular/compiler": "2.1.0",
    "@angular/core": "2.1.0",
    "@angular/forms": "2.1.0",
    "@angular/http": "2.1.0",
    "@angular/platform-browser": "2.1.0",
    "@angular/platform-browser-dynamic": "2.1.0",
    "@angular/router": "3.1.0",
    "@angular/platform-server": "2.1.0",
    "angular2-platform-node": "2.0.11",
    "angular2-universal": "2.0.11",
    "angular2-universal-polyfills": "2.0.11",
    "angular2-express-engine": "2.0.11",
    "compression": "1.6.2",
    "express": "^4.14.0",<% } %>
=======
  "dependencies": {
    "@angular/common": "^2.1.0",
    "@angular/compiler": "^2.1.0",
    "@angular/core": "^2.1.0",
    "@angular/forms": "^2.1.0",
    "@angular/http": "^2.1.0",
    "@angular/platform-browser": "^2.1.0",
    "@angular/platform-browser-dynamic": "^2.1.0",
    "@angular/router": "^3.1.0",
>>>>>>> 6f9d2c1b
    "core-js": "^2.4.1",
    "rxjs": "5.0.0-beta.12",
    "ts-helpers": "^1.1.1",
    "zone.js": "^0.6.23"
  },
  "devDependencies": {<% if(isMobile) { %>
    "@angular/platform-server": "~2.1.0",
    "@angular/service-worker": "0.2.0",
    "@angular/app-shell": "0.0.0",
    "angular2-universal":"0.104.5",
    "angular2-universal-polyfills": "0.4.1",
    "preboot": "2.1.2",
    "parse5": "1.5.1",<% } %>
<<<<<<< HEAD
    "@types/jasmine": "^2.2.30",<% if(universal) { %>
    "@types/body-parser": "0.0.29",
    "@types/compression": "0.0.29",
    "@types/cookie-parser": "^1.3.29",
    "@types/express": "^4.0.29",
    "@types/express-serve-static-core": "^4.0.29",
    "@types/mime": "0.0.28",
    "@types/node": "^4.0.30",
    "@types/serve-static": "^1.7.27",<% } %>
    "universal-cli": "<%= version %>",
=======
    "@angular/compiler-cli": "^2.1.0",
    "@types/jasmine": "^2.2.30",
    "@types/node": "^6.0.42",
    "angular-cli": "<%= version %>",
>>>>>>> 6f9d2c1b
    "codelyzer": "~1.0.0-beta.3",
    "jasmine-core": "2.4.1",
    "jasmine-spec-reporter": "2.5.0",
    "karma": "1.2.0",
    "karma-chrome-launcher": "^2.0.0",
    "karma-cli": "^1.0.1",
    "karma-jasmine": "^1.0.2",
    "karma-remap-istanbul": "^0.2.1",
    "protractor": "4.0.9",
    "ts-node": "1.2.1",
    "tslint": "3.13.0",
    "typescript": "~2.0.3",
    "webdriver-manager": "10.2.5"
  }
}<|MERGE_RESOLUTION|>--- conflicted
+++ resolved
@@ -11,16 +11,15 @@
     "e2e": "protractor"
   },
   "private": true,
-<<<<<<< HEAD
   "dependencies": {<% if(!universal) { %>
-    "@angular/common": "~2.1.0",
-    "@angular/compiler": "~2.1.0",
-    "@angular/core": "~2.1.0",
-    "@angular/forms": "~2.1.0",
-    "@angular/http": "~2.1.0",
-    "@angular/platform-browser": "~2.1.0",
-    "@angular/platform-browser-dynamic": "~2.1.0",
-    "@angular/router": "~3.1.0",<% } %><% if(universal) { %>
+    "@angular/common": "^2.1.0",
+    "@angular/compiler": "^2.1.0",
+    "@angular/core": "^2.1.0",
+    "@angular/forms": "^2.1.0",
+    "@angular/http": "^2.1.0",
+    "@angular/platform-browser": "^2.1.0",
+    "@angular/platform-browser-dynamic": "^2.1.0",
+    "@angular/router": "^3.1.0",<% } %><% if(universal) { %>
     "@angular/common": "2.1.0",
     "@angular/compiler": "2.1.0",
     "@angular/core": "2.1.0",
@@ -36,17 +35,6 @@
     "angular2-express-engine": "2.0.11",
     "compression": "1.6.2",
     "express": "^4.14.0",<% } %>
-=======
-  "dependencies": {
-    "@angular/common": "^2.1.0",
-    "@angular/compiler": "^2.1.0",
-    "@angular/core": "^2.1.0",
-    "@angular/forms": "^2.1.0",
-    "@angular/http": "^2.1.0",
-    "@angular/platform-browser": "^2.1.0",
-    "@angular/platform-browser-dynamic": "^2.1.0",
-    "@angular/router": "^3.1.0",
->>>>>>> 6f9d2c1b
     "core-js": "^2.4.1",
     "rxjs": "5.0.0-beta.12",
     "ts-helpers": "^1.1.1",
@@ -60,23 +48,18 @@
     "angular2-universal-polyfills": "0.4.1",
     "preboot": "2.1.2",
     "parse5": "1.5.1",<% } %>
-<<<<<<< HEAD
-    "@types/jasmine": "^2.2.30",<% if(universal) { %>
+    "@angular/compiler-cli": "^2.1.0",
+    "@types/jasmine": "^2.2.30",
+    "@types/node": "^6.0.42",<% if(universal) { %>
     "@types/body-parser": "0.0.29",
     "@types/compression": "0.0.29",
     "@types/cookie-parser": "^1.3.29",
     "@types/express": "^4.0.29",
     "@types/express-serve-static-core": "^4.0.29",
     "@types/mime": "0.0.28",
-    "@types/node": "^4.0.30",
+    "@types/node": "^6.0.42",
     "@types/serve-static": "^1.7.27",<% } %>
     "universal-cli": "<%= version %>",
-=======
-    "@angular/compiler-cli": "^2.1.0",
-    "@types/jasmine": "^2.2.30",
-    "@types/node": "^6.0.42",
-    "angular-cli": "<%= version %>",
->>>>>>> 6f9d2c1b
     "codelyzer": "~1.0.0-beta.3",
     "jasmine-core": "2.4.1",
     "jasmine-spec-reporter": "2.5.0",
