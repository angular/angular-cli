import * as rimraf from 'rimraf';
import * as path from 'path';
const Task = require('../ember-cli/lib/models/task');
import * as webpack from 'webpack';
import { NgCliWebpackConfig } from '../models/webpack-config';
import { getWebpackStatsConfig } from '../models/';
import { BuildOptions } from '../commands/build';
import { CliConfig } from '../models/config';

let lastHash: any = null;

export default Task.extend({
  run: function(runTaskOptions: BuildOptions) {

    const project = this.cliProject;

    const outputDir = runTaskOptions.outputPath || CliConfig.fromProject().config.apps[0].outDir;
    rimraf.sync(path.resolve(project.root, outputDir));

    const config = new NgCliWebpackConfig(
      project,
      runTaskOptions.target,
      runTaskOptions.environment,
      outputDir,
      runTaskOptions.baseHref,
      runTaskOptions.aot,
<<<<<<< HEAD
      runTaskOptions.i18nFile,
      runTaskOptions.i18nFormat,
      runTaskOptions.locale
=======
      runTaskOptions.sourcemap,
      runTaskOptions.vendorChunk,
      runTaskOptions.verbose,
      runTaskOptions.progress
>>>>>>> 901a64f5
    ).config;
    const webpackCompiler: any = webpack(config);

    const statsConfig = getWebpackStatsConfig(runTaskOptions.verbose);

    return new Promise((resolve, reject) => {
      webpackCompiler.watch({}, (err: any, stats: any) => {
        if (err) {
          lastHash = null;
          console.error(err.stack || err);
          if (err.details) { console.error(err.details); }
            reject(err.details);
        }

        if (stats.hash !== lastHash) {
          lastHash = stats.hash;
          process.stdout.write(stats.toString(statsConfig) + '\n');
        }
      });
    });
  }
});<|MERGE_RESOLUTION|>--- conflicted
+++ resolved
@@ -23,17 +23,14 @@
       runTaskOptions.environment,
       outputDir,
       runTaskOptions.baseHref,
-      runTaskOptions.aot,
-<<<<<<< HEAD
       runTaskOptions.i18nFile,
       runTaskOptions.i18nFormat,
-      runTaskOptions.locale
-=======
+      runTaskOptions.locale,
+      runTaskOptions.aot,
       runTaskOptions.sourcemap,
       runTaskOptions.vendorChunk,
       runTaskOptions.verbose,
       runTaskOptions.progress
->>>>>>> 901a64f5
     ).config;
     const webpackCompiler: any = webpack(config);
 
