import * as fs from 'fs';
import * as path from 'path';
import * as chalk from 'chalk';
const SilentError = require('silent-error');
const Task = require('../ember-cli/lib/models/task');
import * as webpack from 'webpack';
const WebpackDevServer = require('webpack-dev-server');
import { getWebpackStatsConfig } from '../models/';
import { NgCliWebpackConfig } from '../models/webpack-config';
import { ServeTaskOptions } from '../commands/serve';
import { CliConfig } from '../models/config';
import { oneLine } from 'common-tags';
import * as url from 'url';
const opn = require('opn');

export default Task.extend({
  run: function(serveTaskOptions: ServeTaskOptions) {
    const ui = this.ui;

    let webpackCompiler: any;

    let config = new NgCliWebpackConfig(
      this.project,
      serveTaskOptions.target,
      serveTaskOptions.environment,
      undefined,
      undefined,
<<<<<<< HEAD
      commandOptions.aot,
      commandOptions.i18nFile,
      commandOptions.i18nFormat,
      commandOptions.locale
=======
      serveTaskOptions.aot,
      serveTaskOptions.sourcemap,
      serveTaskOptions.vendorChunk,
      serveTaskOptions.verbose,
      serveTaskOptions.progress
>>>>>>> 901a64f5
    ).config;

    // This allows for live reload of page when changes are made to repo.
    // https://webpack.github.io/docs/webpack-dev-server.html#inline-mode
    let entryPoints = [
      `webpack-dev-server/client?http://${serveTaskOptions.host}:${serveTaskOptions.port}/`
    ];
    if (serveTaskOptions.hmr) {
      const webpackHmrLink = 'https://webpack.github.io/docs/hot-module-replacement.html';
      ui.writeLine(oneLine`
        ${chalk.yellow('NOTICE')} Hot Module Replacement (HMR) is enabled for the dev server.
      `);
      ui.writeLine('  The project will still live reload when HMR is enabled,');
      ui.writeLine('  but to take advantage of HMR additional application code is required');
      ui.writeLine('  (not included in an angular-cli project by default).');
      ui.writeLine(`  See ${chalk.blue(webpackHmrLink)}`);
      ui.writeLine('  for information on working with HMR for Webpack.');
      entryPoints.push('webpack/hot/dev-server');
      config.plugins.push(new webpack.HotModuleReplacementPlugin());
    }
    config.entry.main.unshift(...entryPoints);
    webpackCompiler = webpack(config);

    const statsConfig = getWebpackStatsConfig(serveTaskOptions.verbose);

    let proxyConfig = {};
    if (serveTaskOptions.proxyConfig) {
      const proxyPath = path.resolve(this.project.root, serveTaskOptions.proxyConfig);
      if (fs.existsSync(proxyPath)) {
        proxyConfig = require(proxyPath);
      } else {
        const message = 'Proxy config file ' + proxyPath + ' does not exist.';
        return Promise.reject(new SilentError(message));
      }
    }

    let sslKey: string = null;
    let sslCert: string = null;
    if (serveTaskOptions.ssl) {
      const keyPath = path.resolve(this.project.root, serveTaskOptions.sslKey);
      if (fs.existsSync(keyPath)) {
        sslKey = fs.readFileSync(keyPath, 'utf-8');
      }
      const certPath = path.resolve(this.project.root, serveTaskOptions.sslCert);
      if (fs.existsSync(certPath)) {
        sslCert = fs.readFileSync(certPath, 'utf-8');
      }
    }

    const webpackDevServerConfiguration: IWebpackDevServerConfigurationOptions = {
      contentBase: path.resolve(
        this.project.root,
        `./${CliConfig.fromProject().config.apps[0].root}`
      ),
      headers: { 'Access-Control-Allow-Origin': '*' },
      historyApiFallback: {
        disableDotRule: true,
        htmlAcceptHeaders: ['text/html', 'application/xhtml+xml']
      },
      stats: statsConfig,
      inline: true,
      proxy: proxyConfig,
      compress: serveTaskOptions.target === 'production',
      watchOptions: {
        poll: CliConfig.fromProject().config.defaults.poll
      },
      https: serveTaskOptions.ssl
    };

    if (sslKey != null && sslCert != null) {
      webpackDevServerConfiguration.key = sslKey;
      webpackDevServerConfiguration.cert = sslCert;
    }

    webpackDevServerConfiguration.hot = serveTaskOptions.hmr;

    ui.writeLine(chalk.green(oneLine`
      **
      NG Live Development Server is running on
      http${serveTaskOptions.ssl ? 's' : ''}://${serveTaskOptions.host}:${serveTaskOptions.port}.
      **
    `));

    const server = new WebpackDevServer(webpackCompiler, webpackDevServerConfiguration);
    return new Promise((resolve, reject) => {
      server.listen(serveTaskOptions.port, `${serveTaskOptions.host}`, (err: any, stats: any) => {
        if (err) {
          console.error(err.stack || err);
          if (err.details) { console.error(err.details); }
          reject(err.details);
        } else {
          const { open, ssl, host, port } = serveTaskOptions;
          if (open) {
            let protocol = ssl ? 'https' : 'http';
            opn(url.format({ protocol: protocol, hostname: host, port: port.toString() }));
          }
        }
      });
    });
  }
});<|MERGE_RESOLUTION|>--- conflicted
+++ resolved
@@ -25,18 +25,14 @@
       serveTaskOptions.environment,
       undefined,
       undefined,
-<<<<<<< HEAD
-      commandOptions.aot,
-      commandOptions.i18nFile,
-      commandOptions.i18nFormat,
-      commandOptions.locale
-=======
+      serveTaskOptions.i18nFile,
+      serveTaskOptions.i18nFormat,
+      serveTaskOptions.locale,
       serveTaskOptions.aot,
       serveTaskOptions.sourcemap,
       serveTaskOptions.vendorChunk,
       serveTaskOptions.verbose,
       serveTaskOptions.progress
->>>>>>> 901a64f5
     ).config;
 
     // This allows for live reload of page when changes are made to repo.
