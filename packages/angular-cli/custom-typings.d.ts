--- conflicted
+++ resolved
@@ -1,11 +1,7 @@
 interface IWebpackDevServerConfigurationOptions {
   contentBase?: string;
   hot?: boolean;
-<<<<<<< HEAD
-  historyApiFallback?: boolean | { [key: string]: string };
-=======
-  historyApiFallback?: {[key: string]: boolean} | boolean;
->>>>>>> 86021a09
+  historyApiFallback?: boolean | { [key: string]: string | boolean };
   compress?: boolean;
   proxy?: {[key: string]: string};
   staticOptions?: any;
