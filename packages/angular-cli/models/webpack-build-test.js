// this config must be JS so that the karma plugin can load it

const path = require('path');
const webpack = require('webpack');
const ngtools = require('@ngtools/webpack');


const g = global;
const webpackLoader = g['angularCliIsLocal']
  ? g.angularCliPackages['@ngtools/webpack'].main
  : '@ngtools/webpack';

const ProgressPlugin  = require('webpack/lib/ProgressPlugin');


/**
 * Enumerate loaders and their dependencies from this file to let the dependency validator
 * know they are used.
 *
 * require('tslint-loader')
 * require('source-map-loader')
 * require('sourcemap-istanbul-instrumenter-loader')
 *
 * require('remap-istanbul')
 * require('tslint')
 */


const getWebpackTestConfig = function (projectRoot, environment, appConfig, testConfig) {

  const appRoot = path.resolve(projectRoot, appConfig.root);
  const extraRules = [];
  const extraPlugins = [];

  if (testConfig.codeCoverage) {
    extraRules.push({
      test: /\.(js|ts)$/, loader: 'sourcemap-istanbul-instrumenter-loader',
      enforce: 'post',
      exclude: [
        /\.(e2e|spec)\.ts$/,
        /node_modules/
      ],
      query: { 'force-sourcemap': true }
    });
  }

  if (testConfig.lint) {
    extraRules.push({
      test: /\.ts$/,
      enforce: 'pre',
      loader: 'tslint-loader',
      exclude: [
        path.resolve(projectRoot, 'node_modules')
      ]
    });
    extraPlugins.push(new webpack.LoaderOptionsPlugin({
      options: {
        tslint: {
          emitErrors: false,
          failOnHint: false,
          resourcePath: `./${appConfig.root}`,
          typeCheck: true
        }
      }
    }))
  }

  if (testConfig.progress) {
    extraPlugins.push(new ProgressPlugin({ colors: true }));
  }

  return {
    devtool: testConfig.sourcemap ? 'inline-source-map' : 'eval',
    context: projectRoot,
    resolve: {
      extensions: ['.ts', '.js'],
      plugins: [
        new ngtools.PathsPlugin({
          tsConfigPath: path.resolve(appRoot, appConfig.tsconfig)
        })
      ]
    },
    entry: {
      test: path.resolve(appRoot, appConfig.test)
    },
    output: {
      path: './dist.test',
      filename: '[name].bundle.js'
    },
    module: {
      rules: [
        {
          test: /\.js$/,
          enforce: 'pre',
          loader: 'source-map-loader',
          exclude: [
            /node_modules/
          ]
        },
        {
          test: /\.ts$/,
          loaders: [
            {
              loader: webpackLoader,
              query: {
                tsConfigPath: path.resolve(appRoot, appConfig.tsconfig),
                module: 'commonjs'
              }
            }
          ],
          exclude: [/\.e2e\.ts$/]
        },
        { test: /\.json$/, loader: 'json-loader' },
        { test: /\.css$/, loaders: ['raw-loader', 'postcss-loader'] },
        { test: /\.styl$/, loaders: ['raw-loader', 'postcss-loader', 'stylus-loader'] },
        { test: /\.less$/, loaders: ['raw-loader', 'postcss-loader', 'less-loader'] },
        { test: /\.scss$|\.sass$/, loaders: ['raw-loader', 'postcss-loader', 'sass-loader'] },
        { test: /\.(jpg|png)$/, loader: 'url-loader?limit=128000' },
        { test: /\.html$/, loader: 'raw-loader', exclude: [path.resolve(appRoot, appConfig.index)] }
      ].concat(extraRules)
    },
    plugins: [
      new webpack.SourceMapDevToolPlugin({
        filename: null, // if no value is provided the sourcemap is inlined
        test: /\.(ts|js)($|\?)/i // process .js and .ts files only
      }),
      new webpack.NormalModuleReplacementPlugin(
        // This plugin is responsible for swapping the environment files.
        // Since it takes a RegExp as first parameter, we need to escape the path.
        // See https://webpack.github.io/docs/list-of-plugins.html#normalmodulereplacementplugin
<<<<<<< HEAD
        new RegExp(path.resolve(appRoot, appConfig.['environmentSource'])
=======
        new RegExp(path.resolve(appRoot, appConfig['environmentSource'])
>>>>>>> 6dc8ef65
          .replace(/[\-\[\]\/\{\}\(\)\*\+\?\.\\\^\$\|]/g, '\\$&')),
        path.resolve(appRoot, appConfig.environments[environment])
      ),
      new webpack.ContextReplacementPlugin(
        /angular(\\|\/)core(\\|\/)(esm(\\|\/)src|src)(\\|\/)linker/,
        appRoot
      )
    ].concat(extraPlugins),
    node: {
      fs: 'empty',
      global: true,
      crypto: 'empty',
      tls: 'empty',
      net: 'empty',
      process: true,
      module: false,
      clearImmediate: false,
      setImmediate: false
    }
  };
}

module.exports.getWebpackTestConfig = getWebpackTestConfig;<|MERGE_RESOLUTION|>--- conflicted
+++ resolved
@@ -128,11 +128,7 @@
         // This plugin is responsible for swapping the environment files.
         // Since it takes a RegExp as first parameter, we need to escape the path.
         // See https://webpack.github.io/docs/list-of-plugins.html#normalmodulereplacementplugin
-<<<<<<< HEAD
-        new RegExp(path.resolve(appRoot, appConfig.['environmentSource'])
-=======
         new RegExp(path.resolve(appRoot, appConfig['environmentSource'])
->>>>>>> 6dc8ef65
           .replace(/[\-\[\]\/\{\}\(\)\*\+\?\.\\\^\$\|]/g, '\\$&')),
         path.resolve(appRoot, appConfig.environments[environment])
       ),
