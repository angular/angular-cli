--- conflicted
+++ resolved
@@ -42,14 +42,10 @@
     entry: entry,
     output: {
       path: path.resolve(projectRoot, appConfig.outDir),
-<<<<<<< HEAD
       publicPath: appConfig.publicPath,
-      filename: '[name].bundle.js'
-=======
       filename: '[name].bundle.js',
       sourceMapFilename: '[name].bundle.map',
       chunkFilename: '[id].chunk.js'
->>>>>>> 6f9d2c1b
     },
     module: {
       rules: [
