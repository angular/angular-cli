--- conflicted
+++ resolved
@@ -59,24 +59,11 @@
   if (appConfig.scripts.length > 0) {
     const globalScripts = extraEntryParser(appConfig.scripts, appRoot, 'scripts');
 
-<<<<<<< HEAD
     // add entry points and lazy chunks
     globalScripts.forEach(script => {
       let scriptPath = `script-loader!${script.path}`;
       if (script.lazy) { lazyChunks.push(script.entry); }
       entryPoints[script.entry] = (entryPoints[script.entry] || []).concat(scriptPath);
-=======
-    // add script entry points
-    globalScripts.forEach(script =>
-      entryPoints[script.entry]
-        ? entryPoints[script.entry].push(script.path)
-        : entryPoints[script.entry] = [script.path]
-    );
-
-    // load global scripts using script-loader
-    extraRules.push({
-      include: globalScripts.map((script) => script.path), test: /\.js$/, loader: 'script-loader'
->>>>>>> f4b5773b
     });
   }
 
