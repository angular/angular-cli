import * as webpack from 'webpack';
import * as path from 'path';
import { GlobCopyWebpackPlugin } from '../plugins/glob-copy-webpack-plugin';
import { SuppressEntryChunksWebpackPlugin } from '../plugins/suppress-entry-chunks-webpack-plugin';
import { packageChunkSort } from '../utilities/package-chunk-sort';
import { BaseHrefWebpackPlugin } from '@angular-cli/base-href-webpack';
import { extraEntryParser, makeCssLoaders, getOutputHashFormat } from './webpack-build-utils';

const autoprefixer = require('autoprefixer');
const ProgressPlugin = require('webpack/lib/ProgressPlugin');
const HtmlWebpackPlugin = require('html-webpack-plugin');
const ExtractTextPlugin = require('extract-text-webpack-plugin');
const SilentError = require('silent-error');

/**
 * Enumerate loaders and their dependencies from this file to let the dependency validator
 * know they are used.
 *
 * require('source-map-loader')
 * require('raw-loader')
 * require('script-loader')
 * require('json-loader')
 * require('url-loader')
 * require('file-loader')
 */

export function getWebpackCommonConfig(
  projectRoot: string,
  environment: string,
  appConfig: any,
  baseHref: string,
  sourcemap: boolean,
  vendorChunk: boolean,
  verbose: boolean,
  progress: boolean,
  outputHashing: string,
  extractCss: boolean,
) {

  const appRoot = path.resolve(projectRoot, appConfig.root);
  const nodeModules = path.resolve(projectRoot, 'node_modules');

  let extraPlugins: any[] = [];
  let extraRules: any[] = [];
  let lazyChunks: string[] = [];

  let entryPoints: { [key: string]: string[] } = {};

  if (appConfig.main) {
    entryPoints['main'] = [path.resolve(appRoot, appConfig.main)];
  }

  // determine hashing format
  const hashFormat = getOutputHashFormat(outputHashing);

  // process global scripts
  if (appConfig.scripts && appConfig.scripts.length > 0) {
    const globalScripts = extraEntryParser(appConfig.scripts, appRoot, 'scripts');

    // add entry points and lazy chunks
    globalScripts.forEach(script => {
      if (script.lazy) { lazyChunks.push(script.entry); }
      entryPoints[script.entry] = (entryPoints[script.entry] || []).concat(script.path);
    });

    // load global scripts using script-loader
    extraRules.push({
      include: globalScripts.map((script) => script.path), test: /\.js$/, loader: 'script-loader'
    });
  }

  // process global styles
  if (!appConfig.styles || appConfig.styles.length === 0) {
    // create css loaders for component css
    extraRules.push(...makeCssLoaders());
  } else {
    const globalStyles = extraEntryParser(appConfig.styles, appRoot, 'styles');
    let extractedCssEntryPoints: string[] = [];
    // add entry points and lazy chunks
    globalStyles.forEach(style => {
      if (style.lazy) { lazyChunks.push(style.entry); }
      if (!entryPoints[style.entry]) {
        // since this entry point doesn't exist yet, it's going to only have
        // extracted css and we can supress the entry point
        extractedCssEntryPoints.push(style.entry);
        entryPoints[style.entry] = (entryPoints[style.entry] || []).concat(style.path);
      } else {
        // existing entry point, just push the css in
        entryPoints[style.entry].push(style.path);
      }
    });

    // create css loaders for component css and for global css
    extraRules.push(...makeCssLoaders(globalStyles.map((style) => style.path)));

    if (extractCss && extractedCssEntryPoints.length > 0) {
      // don't emit the .js entry point for extracted styles
      extraPlugins.push(new SuppressEntryChunksWebpackPlugin({ chunks: extractedCssEntryPoints }));
    }
  }

  if (vendorChunk) {
    extraPlugins.push(new webpack.optimize.CommonsChunkPlugin({
      name: 'vendor',
      chunks: ['main'],
      minChunks: (module: any) => module.userRequest && module.userRequest.startsWith(nodeModules)
    }));
  }

  // process environment file replacement
  if (appConfig.environments) {
    if (!('source' in appConfig.environments)) {
      throw new SilentError(`Environment configuration does not contain "source" entry.`);
    }
    if (!(environment in appConfig.environments)) {
      throw new SilentError(`Environment "${environment}" does not exist.`);
    }

    extraPlugins.push(new webpack.NormalModuleReplacementPlugin(
      // This plugin is responsible for swapping the environment files.
      // Since it takes a RegExp as first parameter, we need to escape the path.
      // See https://webpack.github.io/docs/list-of-plugins.html#normalmodulereplacementplugin
      new RegExp(path.resolve(appRoot, appConfig.environments['source'])
        .replace(/[\-\[\]\/\{\}\(\)\*\+\?\.\\\^\$\|]/g, '\\$&')),
      path.resolve(appRoot, appConfig.environments[environment])
    ));
  }

  // process asset entries
  if (appConfig.assets) {
    extraPlugins.push(new GlobCopyWebpackPlugin({
      patterns: appConfig.assets,
      globOptions: { cwd: appRoot, dot: true, ignore: '**/.gitkeep' }
    }));
  }

  if (progress) { extraPlugins.push(new ProgressPlugin({ profile: verbose, colors: true })); }

  return {
    devtool: sourcemap ? 'source-map' : false,
    performance: { hints: false },
    resolve: {
      extensions: ['.ts', '.js'],
      modules: [nodeModules],
    },
    resolveLoader: {
      modules: [nodeModules]
    },
    context: projectRoot,
    entry: entryPoints,
    output: {
      path: path.resolve(projectRoot, appConfig.outDir),
      publicPath: appConfig.deployUrl,
      filename: `[name]${hashFormat.chunk}.bundle.js`,
      sourceMapFilename: `[name]${hashFormat.chunk}.bundle.map`,
      chunkFilename: `[id]${hashFormat.chunk}.chunk.js`
    },
    module: {
      rules: [
        { enforce: 'pre', test: /\.js$/, loader: 'source-map-loader', exclude: [nodeModules] },

        { test: /\.json$/, loader: 'json-loader' },
        {
          test: /\.(jpg|png|gif)$/,
          loader: `url-loader?name=[name]${hashFormat.file}.[ext]&limit=10000`
        },
        { test: /\.html$/, loader: 'raw-loader' },

<<<<<<< HEAD
        { test: /\.json$/, loader: 'json-loader' },
        { test: /\.(jpg|png|gif)$/, loader: 'url-loader?limit=10000' },
        { test: /\.html$/, loader: 'raw-loader' },
        {
          test: /\.(pug|jade)$/,
          loaders: ['apply-loader', 'pug-loader'],
        },
        { test: /\.(otf|woff|ttf|svg)$/, loader: 'url?limit=10000' },
        { test: /\.woff2$/, loader: 'url?limit=10000&mimetype=font/woff2' },
        { test: /\.eot$/, loader: 'file' }
=======
        {
          test: /\.(otf|ttf|woff|woff2)$/,
          loader: `url-loader?name=[name]${hashFormat.file}.[ext]&limit=10000`
        },
        { test: /\.(eot|svg)$/, loader: `file-loader?name=[name]${hashFormat.file}.[ext]` }
>>>>>>> 394aa052
      ].concat(extraRules)
    },
    plugins: [
      new ExtractTextPlugin({
        filename: `[name]${hashFormat.extract}.bundle.css`,
        disable: !extractCss
      }),
      new HtmlWebpackPlugin({
        template: path.resolve(appRoot, appConfig.index),
        filename: path.resolve(appConfig.outDir, appConfig.index),
        chunksSortMode: packageChunkSort(['inline', 'styles', 'scripts', 'vendor', 'main']),
        excludeChunks: lazyChunks,
        xhtml: true
      }),
      new BaseHrefWebpackPlugin({
        baseHref: baseHref
      }),
      new webpack.optimize.CommonsChunkPlugin({
        minChunks: Infinity,
        name: 'inline'
      }),
      new webpack.LoaderOptionsPlugin({
        test: /\.(css|scss|sass|less|styl)$/,
        options: {
          postcss: [autoprefixer()],
          cssLoader: { sourceMap: sourcemap },
          sassLoader: { sourceMap: sourcemap },
          lessLoader: { sourceMap: sourcemap },
          stylusLoader: { sourceMap: sourcemap },
          // context needed as a workaround https://github.com/jtangelder/sass-loader/issues/285
          context: projectRoot,
        },
      })
    ].concat(extraPlugins),
    node: {
      fs: 'empty',
      global: true,
      crypto: 'empty',
      tls: 'empty',
      net: 'empty',
      process: true,
      module: false,
      clearImmediate: false,
      setImmediate: false
    }
  };
}<|MERGE_RESOLUTION|>--- conflicted
+++ resolved
@@ -165,25 +165,15 @@
           loader: `url-loader?name=[name]${hashFormat.file}.[ext]&limit=10000`
         },
         { test: /\.html$/, loader: 'raw-loader' },
-
-<<<<<<< HEAD
-        { test: /\.json$/, loader: 'json-loader' },
-        { test: /\.(jpg|png|gif)$/, loader: 'url-loader?limit=10000' },
-        { test: /\.html$/, loader: 'raw-loader' },
         {
           test: /\.(pug|jade)$/,
           loaders: ['apply-loader', 'pug-loader'],
         },
-        { test: /\.(otf|woff|ttf|svg)$/, loader: 'url?limit=10000' },
-        { test: /\.woff2$/, loader: 'url?limit=10000&mimetype=font/woff2' },
-        { test: /\.eot$/, loader: 'file' }
-=======
         {
           test: /\.(otf|ttf|woff|woff2)$/,
           loader: `url-loader?name=[name]${hashFormat.file}.[ext]&limit=10000`
         },
         { test: /\.(eot|svg)$/, loader: `file-loader?name=[name]${hashFormat.file}.[ext]` }
->>>>>>> 394aa052
       ].concat(extraRules)
     },
     plugins: [
