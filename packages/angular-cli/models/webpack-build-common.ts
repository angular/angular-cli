--- conflicted
+++ resolved
@@ -16,11 +16,8 @@
   baseHref: string,
   sourcemap: boolean,
   vendorChunk: boolean,
-<<<<<<< HEAD
-=======
   verbose: boolean,
   progress: boolean
->>>>>>> ed305a25
 ) {
 
   const appRoot = path.resolve(projectRoot, appConfig.root);
