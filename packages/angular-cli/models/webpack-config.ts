--- conflicted
+++ resolved
@@ -19,14 +19,6 @@
   // so this is more maintainable in the future for devs
   public configs: any[] = [];
 
-<<<<<<< HEAD
-  constructor(public ngCliProject: any,
-              public target: string,
-              public environment: string,
-              outputDir?: string,
-              baseHref?: string,
-              isAoT = false) {
-=======
   constructor(
     public ngCliProject: any,
     public target: string,
@@ -36,7 +28,6 @@
     isAoT = false,
     sourcemap = true,
   ) {
->>>>>>> 6f9d2c1b
     const config: CliConfig = CliConfig.fromProject();
     const appConfig = config.config.apps[0];
 
