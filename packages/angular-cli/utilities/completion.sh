--- conflicted
+++ resolved
@@ -8,15 +8,9 @@
 
 ng_opts='b build completion doc e2e g generate get github-pages:deploy gh-pages:deploy h help i init install lint make-this-awesome new s serve server set t test v version'
 
-<<<<<<< HEAD
-build_opts='--aot --base-href --deploy-url --environment --i18n-file --i18n-format --locale --output-path --progress --sourcemap --suppress-sizes --target --vendor-chunk --verbose --watch --watcher -bh -d -dev -e -o -prod -sm -t -w'
-generate_opts='class component directive enum interface module pipe route service c cl d e i m p r s --help'
-github_pages_deploy_opts='--base-href --environment --gh-token --gh-username --message --skip-build --target --user-page -bh -e -t'
-=======
 build_opts='--aot --base-href --environment --i18n-file --i18n-format --locale --output-path --progress --sourcemap --suppress-sizes --target --vendor-chunk --verbose --watch --watcher -bh -dev -e -o -prod -sm -t -w'
 generate_opts='class component directive enum module pipe route service c cl d e m p r s --help'
 github_pages_deploy_opts='--base-href --environment --gh-token --gh-username --message --skip-build --target --user-page --custom-domain -cd -bh -e -t'
->>>>>>> 4ee90cdc
 help_opts='--json --verbose -v'
 init_opts='--dry-run --inline-style --inline-template --link-cli --mobile --name --prefix --routing --skip-commit --skip-git --skip-npm --source-dir --style --verbose -d -is -it -lc -n -p -sc -sd -sg -sn -v'
 new_opts='--directory --dry-run --inline-style --inline-template --link-cli --mobile --prefix --routing --skip-commit --skip-git --skip-npm --source-dir --style --verbose -d -dir -is -it -lc -p -sc -sd -sg -sn -v'
