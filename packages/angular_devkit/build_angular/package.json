{
  "name": "@angular-devkit/build-angular",
  "version": "0.0.0-PLACEHOLDER",
  "description": "Angular Webpack Build Facade",
  "main": "src/index.js",
  "typings": "src/index.d.ts",
  "builders": "builders.json",
  "dependencies": {
    "@ampproject/remapping": "2.2.1",
    "@angular-devkit/architect": "0.0.0-EXPERIMENTAL-PLACEHOLDER",
    "@angular-devkit/build-webpack": "0.0.0-EXPERIMENTAL-PLACEHOLDER",
    "@angular-devkit/core": "0.0.0-PLACEHOLDER",
    "@babel/core": "7.23.7",
    "@babel/generator": "7.23.6",
    "@babel/helper-annotate-as-pure": "7.22.5",
    "@babel/helper-split-export-declaration": "7.22.6",
    "@babel/plugin-transform-async-generator-functions": "7.23.7",
    "@babel/plugin-transform-async-to-generator": "7.23.3",
    "@babel/plugin-transform-runtime": "7.23.7",
    "@babel/preset-env": "7.23.8",
    "@babel/runtime": "7.23.8",
    "@discoveryjs/json-ext": "0.5.7",
    "@ngtools/webpack": "0.0.0-PLACEHOLDER",
    "@vitejs/plugin-basic-ssl": "1.1.0",
    "ansi-colors": "4.1.3",
    "autoprefixer": "10.4.17",
    "babel-loader": "9.1.3",
    "babel-plugin-istanbul": "6.1.1",
    "browserslist": "^4.21.5",
    "copy-webpack-plugin": "12.0.2",
    "critters": "0.0.20",
    "css-loader": "6.9.1",
    "esbuild-wasm": "0.19.11",
    "fast-glob": "3.3.2",
    "https-proxy-agent": "7.0.2",
    "http-proxy-middleware": "2.0.6",
    "inquirer": "9.2.12",
    "jsonc-parser": "3.2.0",
    "karma-source-map-support": "1.4.0",
    "less": "4.2.0",
    "less-loader": "11.1.0",
    "license-webpack-plugin": "4.0.2",
    "loader-utils": "3.2.1",
    "magic-string": "0.30.5",
    "mini-css-extract-plugin": "2.7.7",
    "mrmime": "2.0.0",
    "open": "8.4.2",
    "ora": "5.4.1",
    "parse5-html-rewriting-stream": "7.0.0",
    "picomatch": "3.0.1",
    "piscina": "4.3.0",
    "postcss": "8.4.33",
    "postcss-loader": "8.0.0",
    "resolve-url-loader": "5.0.0",
    "rxjs": "7.8.1",
    "sass": "1.70.0",
    "sass-loader": "14.0.0",
    "semver": "7.5.4",
    "source-map-loader": "5.0.0",
    "source-map-support": "0.5.21",
    "terser": "5.27.0",
    "text-table": "0.2.0",
    "tree-kill": "1.2.2",
    "tslib": "2.6.2",
<<<<<<< HEAD
    "undici": "6.3.0",
=======
    "undici": "6.4.0",
>>>>>>> 0b0df5a7
    "vite": "5.0.12",
    "watchpack": "2.4.0",
    "webpack": "5.89.0",
    "webpack-dev-middleware": "6.1.1",
    "webpack-dev-server": "4.15.1",
    "webpack-merge": "5.10.0",
    "webpack-subresource-integrity": "5.1.0"
  },
  "optionalDependencies": {
    "esbuild": "0.19.11"
  },
  "peerDependencies": {
    "@angular/compiler-cli": "^17.0.0 || ^17.1.0-next.0",
    "@angular/localize": "^17.0.0 || ^17.1.0-next.0",
    "@angular/platform-server": "^17.0.0 || ^17.1.0-next.0",
    "@angular/service-worker": "^17.0.0 || ^17.1.0-next.0",
    "@web/test-runner": "^0.18.0",
    "browser-sync": "^3.0.2",
    "jest": "^29.5.0",
    "jest-environment-jsdom": "^29.5.0",
    "karma": "^6.3.0",
    "ng-packagr": "^17.0.0 || ^17.1.0-next.0",
    "protractor": "^7.0.0",
    "tailwindcss": "^2.0.0 || ^3.0.0",
    "typescript": ">=5.2 <5.4"
  },
  "peerDependenciesMeta": {
    "@angular/localize": {
      "optional": true
    },
    "@angular/platform-server": {
      "optional": true
    },
    "@angular/service-worker": {
      "optional": true
    },
    "@web/test-runner": {
      "optional": true
    },
    "browser-sync": {
      "optional": true
    },
    "jest": {
      "optional": true
    },
    "jest-environment-jsdom": {
      "optional": true
    },
    "karma": {
      "optional": true
    },
    "ng-packagr": {
      "optional": true
    },
    "protractor": {
      "optional": true
    },
    "tailwindcss": {
      "optional": true
    }
  }
}<|MERGE_RESOLUTION|>--- conflicted
+++ resolved
@@ -62,11 +62,7 @@
     "text-table": "0.2.0",
     "tree-kill": "1.2.2",
     "tslib": "2.6.2",
-<<<<<<< HEAD
-    "undici": "6.3.0",
-=======
     "undici": "6.4.0",
->>>>>>> 0b0df5a7
     "vite": "5.0.12",
     "watchpack": "2.4.0",
     "webpack": "5.89.0",
