{
  "name": "@angular-devkit/build-angular",
  "version": "0.0.0",
  "description": "Angular Webpack Build Facade",
  "main": "src/index.js",
  "typings": "src/index.d.ts",
  "builders": "builders.json",
  "dependencies": {
    "@angular-devkit/architect": "0.0.0",
    "@angular-devkit/build-optimizer": "0.0.0",
    "@angular-devkit/build-webpack": "0.0.0",
    "@angular-devkit/core": "0.0.0",
    "@ngtools/webpack": "0.0.0",
    "ajv": "6.8.1",
    "autoprefixer": "9.4.7",
    "circular-dependency-plugin": "5.0.2",
    "clean-css": "4.2.1",
    "copy-webpack-plugin": "4.6.0",
    "file-loader": "3.0.1",
    "glob": "7.1.3",
    "istanbul-instrumenter-loader": "3.0.1",
    "karma-source-map-support": "1.3.0",
    "less": "3.9.0",
    "less-loader": "4.1.0",
    "license-webpack-plugin": "2.1.0",
    "loader-utils": "1.2.3",
    "mini-css-extract-plugin": "0.5.0",
    "minimatch": "3.0.4",
    "parse5": "4.0.0",
    "opn": "5.4.0",
    "postcss": "7.0.14",
    "postcss-import": "12.0.1",
    "postcss-loader": "3.0.0",
    "raw-loader": "1.0.0",
    "rxjs": "6.3.3",
    "sass-loader": "7.1.0",
    "semver": "5.6.0",
    "source-map-support": "0.5.10",
    "source-map-loader": "0.2.4",
    "speed-measure-webpack-plugin": "1.3.0",
    "stats-webpack-plugin": "0.7.0",
    "style-loader": "0.23.1",
    "stylus": "0.54.5",
    "stylus-loader": "3.0.2",
    "tree-kill": "1.2.1",
    "terser-webpack-plugin": "1.2.2",
<<<<<<< HEAD
    "webpack": "4.29.1",
    "webpack-dev-middleware": "3.5.2",
=======
    "webpack": "4.29.3",
    "webpack-dev-middleware": "3.5.1",
>>>>>>> 4ecd2327
    "webpack-dev-server": "3.1.14",
    "webpack-merge": "4.2.1",
    "webpack-sources": "1.3.0",
    "webpack-subresource-integrity": "1.1.0-rc.6"
  },
  "optionalDependencies": {
    "node-sass": "4.11.0"
  },
  "devDependencies": {
    "@angular/animations": "^7.2.0-rc.0",
    "@angular/cdk": "^7.2.0-rc.0",
    "@angular/common": "^7.2.0-rc.0",
    "@angular/compiler": "^7.2.0-rc.0",
    "@angular/compiler-cli": "^7.2.0-rc.0",
    "@angular/core": "^7.2.0-rc.0",
    "@angular/http": "^7.2.0-rc.0",
    "@angular/material": "^7.1.0",
    "@angular/platform-browser": "^7.2.0-rc.0",
    "@angular/platform-browser-dynamic": "^7.2.0-rc.0",
    "@angular/platform-server": "^7.2.0-rc.0",
    "@angular/router": "^7.2.0-rc.0",
    "@angular/service-worker": "^7.2.0-rc.0",
    "codelyzer": "^4.2.1",
    "core-js": "^2.4.1",
    "bootstrap": "^4.0.0",
    "font-awesome": "^4.7.0",
    "jquery": "^3.3.1",
    "jasmine-core": "~3.3.0",
    "jasmine-spec-reporter": "~4.2.1",
    "karma": "~4.0.0",
    "karma-chrome-launcher": "~2.2.0",
    "karma-coverage-istanbul-reporter": "~2.0.0",
    "karma-jasmine": "~2.0.1",
    "karma-jasmine-html-reporter": "^1.4.0",
    "material-design-icons": "^3.0.1",
    "popper.js": "^1.14.1",
    "protractor": "~5.4.0",
    "zone.js": "^0.8.19"
  }
}<|MERGE_RESOLUTION|>--- conflicted
+++ resolved
@@ -44,13 +44,8 @@
     "stylus-loader": "3.0.2",
     "tree-kill": "1.2.1",
     "terser-webpack-plugin": "1.2.2",
-<<<<<<< HEAD
-    "webpack": "4.29.1",
+    "webpack": "4.29.3",
     "webpack-dev-middleware": "3.5.2",
-=======
-    "webpack": "4.29.3",
-    "webpack-dev-middleware": "3.5.1",
->>>>>>> 4ecd2327
     "webpack-dev-server": "3.1.14",
     "webpack-merge": "4.2.1",
     "webpack-sources": "1.3.0",
