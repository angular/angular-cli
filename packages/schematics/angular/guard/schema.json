{
  "$schema": "http://json-schema.org/schema",
  "id": "SchematicsAngularGuard",
  "title": "Angular Guard Options Schema",
  "type": "object",
  "description": "Generates a new, generic route guard definition in the given or default project.",
  "properties": {
    "name": {
      "type": "string",
      "description": "The name of the new route guard.",
      "$default": {
        "$source": "argv",
        "index": 0
      },
      "x-prompt": "What name would you like to use for the guard?"
    },
    "spec": {
      "type": "boolean",
      "description": "When true (the default), generates a  \"spec.ts\" test file for the new guard.",
      "default": true
    },
    "flat": {
      "type": "boolean",
      "description": "When true (the default), creates the new files at the top level of the current project.",
      "default": true
    },
    "path": {
      "type": "string",
      "format": "path",
      "description": "The path at which to create the interface that defines the guard, relative to the current workspace.",
      "visible": false
    },
    "project": {
      "type": "string",
      "description": "The name of the project.",
      "$default": {
        "$source": "projectName"
      }
    },
    "lintFix": {
      "type": "boolean",
      "default": false,
<<<<<<< HEAD
      "description": "Specifies whether to apply lint fixes after generating the guard."
    },
    "implements": {
      "type": "array",
      "description": "Specifies which interfaces to implement.",
      "x-prompt": {
        "message": "Which interfaces would you like to implement?",
        "type": "checkbox",
        "items": [
          { "value": "CanActivate", "label": "CanActivate" },
          { "value": "CanActivateChild", "label": "CanActivateChild" },
          { "value": "CanLoad", "label": "CanLoad" }
        ]
      }
=======
      "description": "When true, applies lint fixes after generating the guard."
>>>>>>> b626ca7c
    }
  },
  "required": [
    "name",
    "project"
  ]
}<|MERGE_RESOLUTION|>--- conflicted
+++ resolved
@@ -40,10 +40,12 @@
     "lintFix": {
       "type": "boolean",
       "default": false,
-<<<<<<< HEAD
       "description": "Specifies whether to apply lint fixes after generating the guard."
     },
-    "implements": {
+      "description": "When true, applies lint fixes after generating the guard."
+    }
+  },
+  "implements": {
       "type": "array",
       "description": "Specifies which interfaces to implement.",
       "x-prompt": {
@@ -54,12 +56,7 @@
           { "value": "CanActivateChild", "label": "CanActivateChild" },
           { "value": "CanLoad", "label": "CanLoad" }
         ]
-      }
-=======
-      "description": "When true, applies lint fixes after generating the guard."
->>>>>>> b626ca7c
-    }
-  },
+  }
   "required": [
     "name",
     "project"
